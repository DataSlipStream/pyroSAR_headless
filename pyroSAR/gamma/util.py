###############################################################################
# universal core routines for processing SAR images with GAMMA

# Copyright (c) 2014-2021, the pyroSAR Developers.

# This file is part of the pyroSAR Project. It is subject to the
# license terms in the LICENSE.txt file found in the top-level
# directory of this distribution and at
# https://github.com/johntruckenbrodt/pyroSAR/blob/master/LICENSE.txt.
# No part of the pyroSAR project, including this file, may be
# copied, modified, propagated, or distributed except according
# to the terms contained in the LICENSE.txt file.
###############################################################################

"""
This module is intended as a set of generalized processing routines for modularized GAMMA work flows.
The function parametrization is intended to be applicable to any kind of situation and input data set.
Thus, instead of choosing a specific parametrization for the data at hand,
core parameters are iterated over a set of values in order to find the one best suited for the task.
The approach of the single routines is likely to still have drawbacks and might fail in certain situations.
Testing and suggestions on improvements are very welcome.
"""
import os
import re
import shutil
import zipfile as zf
from datetime import datetime
from urllib.error import URLError

from spatialist import haversine
from spatialist.ancillary import union, finder

from ..S1 import OSV
from ..drivers import ID, identify, identify_many
from . import ISPPar, Namespace, par2hdr
from ..ancillary import multilook_factors, hasarg, groupby
from pyroSAR.examine import ExamineSnap
from .auxil import do_execute

import logging
log = logging.getLogger(__name__)

try:
    from .api import diff, disp, isp, lat
except ImportError:
    pass


def calibrate(id, directory, replace=False, logpath=None, outdir=None, shellscript=None):
    """
    
    Parameters
    ----------
    id: ~pyroSAR.drivers.ID
        an SAR scene object of type pyroSAR.ID or any subclass
    directory: str
        the directory to search for Gamma calibration candidates
    replace: bool
        replace the input images by the new files? If True, the input images will be deleted.
    logpath: str or None
        a directory to write command logfiles to
    outdir: str or None
        the directory to execute the command in
    shellscript: str or None
        a file to write the Gamma commands to in shell format

    Returns
    -------

    """
    cname = type(id).__name__
    if cname == 'CEOS_PSR':
        for image in id.getGammaImages(directory):
            if image.endswith('_slc'):
                isp.radcal_SLC(SLC=image,
                               SLC_par=image + '.par',
                               CSLC=image + '_cal',
                               CSLC_par=image + '_cal.par',
                               K_dB=id.meta['k_dB'],
                               logpath=logpath,
                               outdir=outdir,
                               shellscript=shellscript)
                par2hdr(image + '_cal.par', image + '_cal.hdr')
    
    elif cname == 'EORC_PSR':
        for image in id.getGammaImages(directory):
            pol = re.search('[HV]{2}', os.path.basename(image)).group(0)
            if image.endswith('_mli'):
                isp.radcal_MLI(MLI=image,
                               MLI_par=image + '.par',
                               OFF_par='-',
                               CMLI=image + '_cal',
                               antenna='-',
                               rloss_flag=0,
                               ant_flag=0,
                               refarea_flag=1,
                               sc_dB=0,
                               K_dB=id.meta['k_dB'],
                               pix_area=image + '_cal_pix_ell',
                               logpath=logpath,
                               outdir=outdir,
                               shellscript=shellscript)
                par2hdr(image + '.par', image + '_cal.hdr')
                par2hdr(image + '.par', image + '_cal_pix_ell' + '.hdr')
                # rename parameter file 
                os.rename(image + '.par', image + '_cal.par')
    
    elif cname == 'ESA':
        k_db = {'ASAR': 55., 'ERS1': 58.24, 'ERS2': 59.75}[id.sensor]
        inc_ref = 90. if id.sensor == 'ASAR' else 23.
        candidates = [x for x in id.getGammaImages(directory) if re.search('_pri$', x)]
        for image in candidates:
            out = image.replace('pri', 'grd')
            isp.radcal_PRI(PRI=image,
                           PRI_par=image + '.par',
                           GRD=out,
                           GRD_par=out + '.par',
                           K_dB=k_db,
                           inc_ref=inc_ref,
                           logpath=logpath,
                           outdir=outdir,
                           shellscript=shellscript)
            par2hdr(out + '.par', out + '.hdr')
            if replace:
                for item in [image, image + '.par', image + '.hdr']:
                    if os.path.isfile(item):
                        os.remove(item)
    
<<<<<<< HEAD
    elif cname == 'SAFE':
        print('calibration already performed during import')
=======
    elif isinstance(id, SAFE):
        log.info('calibration already performed during import')
>>>>>>> b7ca8385
    
    else:
        raise NotImplementedError('calibration for class {} is not implemented yet'.format(cname))


def convert2gamma(id, directory, S1_tnr=True, S1_bnr=True,
                  basename_extensions=None, exist_ok=False,
                  logpath=None, outdir=None, shellscript=None):
    """
    general function for converting SAR images to GAMMA format

    Parameters
    ----------
    id: ~pyroSAR.drivers.ID
        an SAR scene object of type pyroSAR.ID or any subclass
    directory: str
        the output directory for the converted images
    S1_tnr: bool
        only Sentinel-1: should thermal noise removal be applied to the image?
    S1_bnr: bool
        only Sentinel-1 GRD: should border noise removal be applied to the image?
        This is available since version 20191203, for older versions this argument is ignored.
    basename_extensions: list of str
        names of additional parameters to append to the basename, e.g. ['orbitNumber_rel']
    exist_ok: bool
        allow existing output files and do not create new ones?
    logpath: str or None
        a directory to write command logfiles to
    outdir: str or None
        the directory to execute the command in
    shellscript: str or None
        a file to write the Gamma commands to in shell format

    Returns
    -------

    """
    
    if not isinstance(id, ID):
        raise IOError('id must be of type pyroSAR.ID')
    
    if id.compression is not None:
        raise RuntimeError('scene is not yet unpacked')
    
    if not os.path.isdir(directory):
        os.makedirs(directory)
    
    cname = type(id).__name__
    
    if cname == 'CEOS_ERS':
        if id.sensor in ['ERS1', 'ERS2']:
            if id.product == 'SLC' \
                    and id.meta['proc_system'] in ['PGS-ERS', 'VMP-ERS', 'SPF-ERS']:
                outname_base = id.outname_base(extensions=basename_extensions)
                outname_base = '{}_{}_{}'.format(outname_base,
                                                 id.polarizations[0],
                                                 id.product.lower())
                outname = os.path.join(directory, outname_base)
                if not os.path.isfile(outname):
                    lea = id.findfiles('LEA_01.001')[0]
                    dat = id.findfiles('DAT_01.001')[0]
                    title = re.sub(r'\.PS$', '', os.path.basename(id.file))
                    
                    pars = {'CEOS_SAR_leader': lea,
                            'SLC_par': outname + '.par',
                            'CEOS_DAT': dat,
                            'SLC': outname,
                            'inlist': [title],
                            'logpath': logpath,
                            'outdir': outdir,
                            'shellscript': shellscript}
                    
                    if do_execute(pars, ['SLC', 'SLC_par'], exist_ok):
                        isp.par_ESA_ERS(**pars)
                        par2hdr(outname + '.par', outname + '.hdr')
                else:
                    log.info('scene already converted')
            else:
                raise NotImplementedError('ERS {} product of {} processor in CEOS format not implemented yet'
                                          .format(id.product, id.meta['proc_system']))
        else:
            raise NotImplementedError('sensor {} in CEOS format not implemented yet'.format(id.sensor))
    
    elif cname == 'CEOS_PSR':
        images = id.findfiles('^IMG-')
        if id.product == '1.0':
            raise RuntimeError('PALSAR level 1.0 products are not supported')
        for image in images:
            polarization = re.search('[HV]{2}', os.path.basename(image)).group(0)
            outname_base = id.outname_base(extensions=basename_extensions)
            
            pars = {'CEOS_leader': id.file,
                    'CEOS_data': image,
                    'logpath': logpath,
                    'outdir': outdir,
                    'shellscript': shellscript}
            
            if id.product == '1.1':
                outname_base = '{}_{}_slc'.format(outname_base, polarization)
                outname = os.path.join(directory, outname_base)
                
                pars['SLC'] = outname
                pars['SLC_par'] = outname + '.par'
                
                if do_execute(pars, ['SLC', 'SLC_par'], exist_ok):
                    isp.par_EORC_PALSAR(**pars)
                    par2hdr(outname + '.par', outname + '.hdr')
            else:
                outname_base = '{}_{}_mli_geo'.format(outname_base, polarization)
                outname = os.path.join(directory, outname_base)
                
                pars['MLI'] = outname
                pars['MLI_par'] = outname + '.par'
                pars['DEM_par'] = outname + '_dem.par'
                
                if do_execute(pars, ['MLI', 'MLI_par', 'DEM_par'], exist_ok):
                    diff.par_EORC_PALSAR_geo(**pars)
                    par2hdr(outname + '.par', outname + '.hdr')
    
    elif cname == 'EORC_PSR':
        images = id.findfiles('^sar.')
        facter_m = id.findfiles('facter_m.dat')
        led = id.findfiles('LED-ALOS2')
        
        for image in images:
            polarization = re.search('[HV]{2}', os.path.basename(image)).group(0)
            outname_base = id.outname_base(extensions=basename_extensions)
            outname_base = '{}_{}'.format(outname_base, polarization)
            outname = os.path.join(directory, outname_base)
            
            pars = {'facter_m': facter_m,
                    'CEOS_leader': led,
                    'SLC_par': outname + '_mli.par',
                    'pol': polarization,
                    'pls_mode': 2,
                    'KC_data': image,
                    'pwr': outname + '_mli',
                    'logpath': logpath,
                    'outdir': outdir,
                    'shellscript': shellscript}
            
            if do_execute(pars, ['pwr', 'SLC_par'], exist_ok):
                isp.par_KC_PALSAR_slr(**pars)
                par2hdr(outname + '_mli.par', outname + '_mli.hdr')
    
    elif cname == 'ESA':
        """
        the command par_ASAR also accepts a K_dB argument for calibration
        in which case the resulting image names will carry the suffix grd;
        this is not implemented here but instead in function calibrate
        """
        outname = os.path.join(directory, id.outname_base(extensions=basename_extensions))
        if not id.is_processed(directory):
            
            isp.par_ASAR(ASAR_ERS_file=os.path.basename(id.file),
                         output_name=outname,
                         outdir=os.path.dirname(id.file),
                         logpath=logpath,
                         shellscript=shellscript)
            
            os.remove(outname + '.hdr')
            for item in finder(directory, [os.path.basename(outname)], regex=True):
                ext = '.par' if item.endswith('.par') else ''
                outname_base = os.path.basename(item) \
                    .strip(ext) \
                    .replace('.', '_') \
                    .replace('PRI', 'pri') \
                    .replace('SLC', 'slc')
                outname = os.path.join(directory, outname_base + ext)
                os.rename(item, outname)
                if outname.endswith('.par'):
                    par2hdr(outname, outname.replace('.par', '.hdr'))
        else:
            if not exist_ok:
                raise IOError('scene already processed')
    
    elif cname == 'SAFE':
        if id.product == 'OCN':
            raise IOError('Sentinel-1 OCN products are not supported')
        if id.meta['category'] == 'A':
            raise IOError('Sentinel-1 annotation-only products are not supported')
        
        for xml_ann in finder(os.path.join(id.scene, 'annotation'), [id.pattern_ds], regex=True):
            base = os.path.basename(xml_ann)
            match = re.compile(id.pattern_ds).match(base)
            
            tiff = os.path.join(id.scene, 'measurement', base.replace('.xml', '.tiff'))
            xml_cal = os.path.join(id.scene, 'annotation', 'calibration', 'calibration-' + base)
            
            product = match.group('product')
            
            # specify noise calibration file
            # L1 GRD product: thermal noise already subtracted, specify xml_noise to add back thermal noise
            # SLC products: specify noise file to remove noise
            # xml_noise = '-': noise file not specified
            if (S1_tnr and product == 'slc') or (not S1_tnr and product == 'grd'):
                xml_noise = os.path.join(id.scene, 'annotation', 'calibration', 'noise-' + base)
            else:
                xml_noise = '-'
            
            fields = (id.outname_base(extensions=basename_extensions),
                      match.group('pol').upper(),
                      product)
            outname = os.path.join(directory, '_'.join(fields))
            
            pars = {'GeoTIFF': tiff,
                    'annotation_XML': xml_ann,
                    'calibration_XML': xml_cal,
                    'noise_XML': xml_noise,
                    'logpath': logpath,
                    'shellscript': shellscript,
                    'outdir': outdir}
            
            if product == 'slc':
                swath = match.group('swath').upper()
                old = '{:_<{length}}'.format(id.acquisition_mode, length=len(swath))
                outname = outname.replace(old, swath)
                pars['SLC'] = outname
                pars['SLC_par'] = outname + '.par'
                pars['TOPS_par'] = outname + '.tops_par'
                
                if do_execute(pars, ['SLC', 'SLC_par', 'TOPS_par'], exist_ok):
                    isp.par_S1_SLC(**pars)
                    par2hdr(outname + '.par', outname + '.hdr')
            else:
                if hasarg(isp.par_S1_GRD, 'edge_flag'):
                    if S1_bnr:
                        pars['edge_flag'] = 2
                    else:
                        pars['edge_flag'] = 0
                pars['MLI'] = outname
                pars['MLI_par'] = outname + '.par'
                if do_execute(pars, ['MLI', 'MLI_par'], exist_ok):
                    isp.par_S1_GRD(**pars)
                    par2hdr(outname + '.par', outname + '.hdr')
    
    elif cname == 'TSX':
        images = id.findfiles(id.pattern_ds)
        pattern = re.compile(id.pattern_ds)
        for image in images:
            pol = pattern.match(os.path.basename(image)).group('pol')
            outname_base = id.outname_base(extensions=basename_extensions)
            outname = os.path.join(directory, outname_base + '_' + pol)
            
            pars = {'annotation_XML': id.file,
                    'pol': pol,
                    'logpath': logpath,
                    'shellscript': shellscript,
                    'outdir': outdir}
            
            if id.product == 'SSC':
                outname += '_slc'
                pars['COSAR'] = image
                pars['SLC_par'] = outname + '.par'
                pars['SLC'] = outname
                if do_execute(pars, ['SLC', 'SLC_par'], exist_ok):
                    isp.par_TX_SLC(**pars)
                    par2hdr(outname + '.par', outname + '.hdr')
            
            elif id.product == 'MGD':
                outname += '_mli'
                pars['GeoTIFF'] = image
                pars['GRD_par'] = outname + '.par'
                pars['GRD'] = outname
                if do_execute(pars, ['GRD', 'GRD_par'], exist_ok):
                    isp.par_TX_GRD(**pars)
                    par2hdr(outname + '.par', outname + '.hdr')
            
            elif id.product in ['GEC', 'EEC']:
                outname += '_mli_geo'
                pars['GeoTIFF'] = image
                pars['MLI_par'] = outname + '.par'
                pars['DEM_par'] = outname + '_dem.par'
                pars['GEO'] = outname
                if do_execute(pars, ['GEO', 'MLI_par', 'DEM_par'], exist_ok):
                    diff.par_TX_geo(**pars)
                    par2hdr(outname + '.par', outname + '.hdr')
            else:
                raise RuntimeError('unknown product: {}'.format(id.product))
    
    else:
        raise NotImplementedError('conversion for class {} is not implemented yet'.format(cname))


def correctOSV(id, directory=None, osvdir=None, osvType='POE', timeout=20, logpath=None, outdir=None, shellscript=None):
    """
    correct GAMMA parameter files with orbit state vector information from dedicated OSV files;
    OSV files are downloaded automatically to either the defined `osvdir` or a sub-directory `osv` of the scene directory
    
    Parameters
    ----------
    id: ~pyroSAR.drivers.ID
        the scene to be corrected
    directory: str or None
        a directory to be scanned for files associated with the scene.
        If None, the scene is expected to be an unpacked directory in which the files are searched.
    osvdir: str
        the directory of OSV files; subdirectories POEORB and RESORB are created automatically
    osvType: {'POE', 'RES'}
        the OSV type to be used
    timeout: int or tuple or None
        the timeout in seconds for downloading OSV files as provided to :func:`requests.get`
    logpath: str or None
        a directory to write command logfiles to
    outdir: str or None
        the directory to execute the command in
    shellscript: str or None
        a file to write the Gamma commands to in shell format
    
    Returns
    -------
    
    Examples
    --------
    
    >>> from pyroSAR import identify
    >>> from pyroSAR.gamma import correctOSV, convert2gamma
    >>> filename = 'S1A_IW_GRDH_1SDV_20150222T170750_20150222T170815_004739_005DD8_3768.zip'
    # identify the SAR scene
    >>> scene = identify(filename)
    # unpack the zipped scene to an arbitrary directory
    >>> scene.unpack('/home/test')
    >>> print(scene.scene)
    /home/test/S1A_IW_GRDH_1SDV_20150222T170750_20150222T170815_004739_005DD8_3768.SAFE
    # convert the unpacked scene to GAMMA format
    >>> convert2gamma(id=scene, directory=scene.scene)
    # correct the OSV information of the converted GAMMA images
    >>> correctOSV(id=scene, osvdir='/home/test/osv')
    
    See Also
    --------
    :meth:`pyroSAR.drivers.SAFE.getOSV`
    :class:`pyroSAR.S1.OSV`
    """
    
    if not isinstance(id, ID):
        raise IOError('id must be of type pyroSAR.ID')
    
    if id.sensor not in ['S1A', 'S1B']:
        raise IOError('this method is currently only available for Sentinel-1. Please stay tuned...')
    
    if not os.path.isdir(logpath):
        os.makedirs(logpath)
    
    if osvdir is None:
        try:
            auxdatapath = ExamineSnap().auxdatapath
        except AttributeError:
            auxdatapath = os.path.join(os.path.expanduser('~'), '.snap', 'auxdata')
        osvdir = os.path.join(auxdatapath, 'Orbits', 'Sentinel-1')
    try:
        id.getOSV(osvdir, osvType, timeout=timeout)
    except URLError:
        log.warning('..no internet access')
    
    target = directory if directory is not None else id.scene
    images = id.getGammaImages(target)
    # read parameter file entries into object
    with ISPPar(images[0] + '.par') as par:
        # extract acquisition time stamp
        timestamp = datetime.strptime(par.date, '%Y-%m-%dT%H:%M:%S.%f').strftime('%Y%m%dT%H%M%S')
    
    # find an OSV file matching the time stamp and defined OSV type(s)
    with OSV(osvdir, timeout=timeout) as osv:
        osvfile = osv.match(sensor=id.sensor, timestamp=timestamp, osvtype=osvType)
    if not osvfile:
        raise RuntimeError('no Orbit State Vector file found')
    
    if osvfile.endswith('.zip'):
        osvdir = os.path.join(id.scene, 'osv')
        with zf.ZipFile(osvfile) as zip:
            zip.extractall(path=osvdir)
        osvfile = os.path.join(osvdir, os.path.basename(osvfile).replace('.zip', ''))
    
    # update the GAMMA parameter file with the selected orbit state vectors
    log.info('correcting state vectors with file {}'.format(osvfile))
    for image in images:
        isp.S1_OPOD_vec(SLC_par=image + '.par',
                        OPOD=osvfile,
                        logpath=logpath,
                        outdir=outdir,
                        shellscript=shellscript)


def geocode(scene, dem, tmpdir, outdir, targetres, scaling='linear', func_geoback=1,
            nodata=(0, -99), sarSimCC=False, osvdir=None, allow_RES_OSV=False,
            cleanup=True, export_extra=None, basename_extensions=None,
            removeS1BorderNoiseMethod='gamma', refine_LUT=False, exist_ok=False):
    """
    general function for radiometric terrain correction (RTC) and geocoding of SAR backscatter images with GAMMA.
    Applies the RTC method by :cite:`Small2011` to retrieve gamma nought RTC backscatter.
    
    Parameters
    ----------
    scene: str or ~pyroSAR.drivers.ID or list
        the SAR scene(s) to be processed
    dem: str
        the reference DEM in GAMMA format
    tmpdir: str
        a temporary directory for writing intermediate files
    outdir: str
        the directory for the final GeoTiff output files
    targetres: int
        the target resolution in meters
    scaling: {'linear', 'db'} or list
        the value scaling of the backscatter values; either 'linear', 'db' or a list of both, i.e. ['linear', 'db']
    func_geoback: {0, 1, 2, 3, 4, 5, 6, 7}
        backward geocoding interpolation mode (see GAMMA command geocode_back)
         - 0: nearest-neighbor
         - 1: bicubic spline (default)
         - 2: bicubic-spline, interpolate log(data)
         - 3: bicubic-spline, interpolate sqrt(data)
         - 4: B-spline interpolation (default B-spline degree: 5)
         - 5: B-spline interpolation sqrt(x) (default B-spline degree: 5)
         - 6: Lanczos interpolation (default Lanczos function order: 5)
         - 7: Lanczos interpolation sqrt(x) (default Lanczos function order: 5)

        NOTE: log and sqrt interpolation modes should only be used with non-negative data!
        
        NOTE: Gamma reccomendation for MLI data: "The interpolation should be performed on
        the square root of the data. A mid-order (3 to 5) B-spline interpolation is recommended."
    nodata: tuple
        the nodata values for the output files; defined as a tuple with two values, the first for linear,
        the second for logarithmic scaling
    sarSimCC: bool
        perform geocoding with SAR simulation cross correlation?
        If False, geocoding is performed with the Range-Doppler approach using orbit state vectors
    osvdir: str
        a directory for Orbit State Vector files;
        this is currently only used by for Sentinel-1 where two subdirectories POEORB and RESORB are created;
        if set to None, a subdirectory OSV is created in the directory of the unpacked scene.
    allow_RES_OSV: bool
        also allow the less accurate RES orbit files to be used?
        Otherwise the function will raise an error if no POE file exists
    cleanup: bool
        should all files written to the temporary directory during function execution be deleted after processing?
    export_extra: list of str or None
        a list of image file IDs to be exported to outdir
         - format is GeoTiff if the file is geocoded and ENVI otherwise. Non-geocoded images can be converted via Gamma
           command data2tiff yet the output was found impossible to read with GIS software
         - scaling of SAR image products is applied as defined by parameter `scaling`
         - see Notes for ID options
    basename_extensions: list of str or None
        names of additional parameters to append to the basename, e.g. ['orbitNumber_rel']
    removeS1BorderNoiseMethod: str or None
        the S1 GRD border noise removal method to be applied, See :func:`pyroSAR.S1.removeGRDBorderNoise` for details; one of the following:
         - 'ESA': the pure implementation as described by ESA
         - 'pyroSAR': the ESA method plus the custom pyroSAR refinement
         - 'gamma': the GAMMA implementation of :cite:`Ali2018`
         - None: do not remove border noise
    refine_LUT: bool
        should the LUT for geocoding be refined using pixel area normalization?
    exist_ok: bool
        allow existing output files and do not create new ones?
    
    Returns
    -------
    
    Note
    ----
    | intermediate output files
    | DEM products are named <scene identifier>_<ID>, e.g. `S1A__IW___A_20141012T162337_inc_geo`
    | SAR products will additionally contain the polarization, e.g. `S1A__IW___A_20141012T162337_VV_grd_mli`
    | IDs in brackets are only written if selected by `export_extra`
    
    - images in range-Doppler geometry
    
      * **grd**: the ground range detected SAR intensity image
      * **grd_mli**: the multi-looked grd image with approached target resolution
      * (**pix_ellip_sigma0**): ellipsoid-based pixel area
      * (**pix_area_sigma0**): illuminated area as obtained from integrating DEM-facets in sigma projection (command pixel_area)
      * (**pix_area_gamma0**): illuminated area as obtained from integrating DEM-facets in gamma projection (command pixel_area)
      * **pix_ratio**: pixel area normalization factor (pix_ellip_sigma0 / pix_area_gamma0)
      * **grd_mli_gamma0-rtc**: the terrain-corrected gamma0 backscatter (grd_mli * pix_ratio)
      * (**gs_ratio**): gamma-sigma ratio (pix_gamma0 / pix_sigma0)
    
    - images in map geometry
    
      * **dem_seg_geo**: dem subsetted to the extent of the intersect between input DEM and SAR image
      * (**u_geo**): zenith angle of surface normal vector n (angle between z and n)
      * (**v_geo**): orientation angle of n (between x and projection of n in xy plane)
      * **inc_geo**: local incidence angle (between surface normal and look vector)
      * (**psi_geo**): projection angle (between surface normal and image plane normal)
      * **ls_map_geo**: layover and shadow map (in map projection)
      * (**sim_sar_geo**): simulated SAR backscatter image
      * (**pix_area_sigma0_geo**): illuminated area as obtained from integrating DEM-facets in sigma projection (command pixel_area)
      * (**pix_area_gamma0_geo**): illuminated area as obtained from integrating DEM-facets in gamma projection (command pixel_area)
      * (**pix_ratio_geo**): pixel area normalization factor (pix_ellip_sigma0 / pix_area_gamma0)
      * (**gs_ratio_geo**): gamma-sigma ratio (pix_gamma0 / pix_sigma0)
    
    - additional files
    
      * **lut_init**: initial geocoding lookup table
    
    - files specific to SAR simulation cross-correlation geocoding
    
      * **lut_fine**: refined geocoding lookup table
      * **diffpar**: ISP offset/interferogram parameter file
      * **offs**: offset estimates (fcomplex)
      * **coffs**: culled range and azimuth offset estimates (fcomplex)
      * **coffsets**: culled offset estimates and cross correlation values (text format)
      * **ccp**: cross-correlation of each patch (0.0->1.0) (float)
    
    Examples
    --------
    geocode a Sentinel-1 scene and export the local incidence angle map with it
    
    >>> from pyroSAR.gamma import geocode
    >>> filename = 'S1A_IW_GRDH_1SDV_20180829T170656_20180829T170721_023464_028DE0_F7BD.zip'
    >>> geocode(scene=filename, dem='demfile', outdir='outdir', targetres=20, scaling='db',
    >>>         export_extra=['dem_seg_geo', 'inc_geo', 'ls_map_geo'])
    
    .. figure:: figures/gamma_geocode.svg
        :align: center
        
        Workflow diagram for function geocode for processing a Sentinel-1 Ground Range
        Detected (GRD) scene to radiometrically terrain corrected (RTC) gamma nought backscatter.
    
    References
    ----------
    .. bibliography:: references.bib
        :style: plain
    """
    
    scenes = scene if isinstance(scene, list) else [scene]
    if len(scenes) > 2:
        raise RuntimeError("currently only one or two scenes can be passed via argument 'scene'")
    scenes = identify_many(scenes, verbose=False)
    ref = scenes[0]
    
    if ref.sensor not in ['S1A', 'S1B', 'PALSAR-2']:
        raise IOError(
            'this method is currently only available for Sentinel-1 and PALSAR-2 Path data. Please stay tuned...')
    
    if sarSimCC:
        raise IOError('geocoding with cross correlation offset refinement is still in the making. Please stay tuned...')
    
    if export_extra is not None and not isinstance(export_extra, list):
        raise TypeError("parameter 'export_extra' must either be None or a list")
    
    tmpdir = os.path.join(tmpdir, ref.outname_base(extensions=basename_extensions))
    
    for dir in [tmpdir, outdir]:
        if not os.path.isdir(dir):
            os.makedirs(dir)
    
<<<<<<< HEAD
    if ref.is_processed(outdir):
        print('scene {} already processed'.format(ref.outname_base(extensions=basename_extensions)))
=======
    if scene.is_processed(outdir):
        log.info('scene {} already processed'.format(scene.outname_base(extensions=basename_extensions)))
>>>>>>> b7ca8385
        return
    
    shellscript = os.path.join(tmpdir, ref.outname_base(extensions=basename_extensions) + '_commands.sh')
    
    scaling = [scaling] if isinstance(scaling, str) else scaling if isinstance(scaling, list) else []
    scaling = union(scaling, ['db', 'linear'])
    if len(scaling) == 0:
        raise IOError('wrong input type for parameter scaling')
    
<<<<<<< HEAD
    for scene in scenes:
        if scene.compression is not None:
            print('unpacking scene..')
            try:
                scene.unpack(tmpdir, exist_ok=exist_ok)
            except RuntimeError:
                print('scene was attempted to be processed before, exiting')
                return
        else:
            scene.scene = os.path.join(tmpdir, os.path.basename(scene.file))
            os.makedirs(scene.scene)
=======
    if scene.compression is not None:
        log.info('unpacking scene..')
        try:
            scene.unpack(tmpdir)
        except RuntimeError:
            log.info('scene was attempted to be processed before, exiting')
            return
    else:
        scene.scene = os.path.join(tmpdir, os.path.basename(scene.file))
        os.makedirs(scene.scene)
    
    shellscript = os.path.join(scene.scene, scene.outname_base(extensions=basename_extensions) + '_commands.sh')
>>>>>>> b7ca8385
    
    path_log = os.path.join(tmpdir, 'logfiles')
    if not os.path.isdir(path_log):
        os.makedirs(path_log)
    
<<<<<<< HEAD
    for scene in scenes:
        if scene.sensor in ['S1A', 'S1B'] and removeS1BorderNoiseMethod in ['ESA', 'pyroSAR']:
            print('removing border noise..')
            scene.removeGRDBorderNoise(method=removeS1BorderNoiseMethod)
    
    print('converting scene to GAMMA format..')
    gamma_bnr = True if removeS1BorderNoiseMethod == 'gamma' else False
    for scene in scenes:
        convert2gamma(scene, directory=tmpdir, logpath=path_log, outdir=tmpdir,
                      basename_extensions=basename_extensions, shellscript=shellscript,
                      S1_bnr=gamma_bnr, exist_ok=exist_ok)
    
    for scene in scenes:
        if scene.sensor in ['S1A', 'S1B']:
            print('updating orbit state vectors..')
            if allow_RES_OSV:
                osvtype = ['POE', 'RES']
            else:
                osvtype = 'POE'
            try:
                correctOSV(id=scene, directory=tmpdir, osvdir=osvdir, osvType=osvtype,
                           logpath=path_log, outdir=tmpdir, shellscript=shellscript)
            except RuntimeError as e:
                if str(e) == 'in subroutine julday: there is no year zero!':
                    pass
                else:
                    print('orbit state vector correction failed for scene {}'.format(scene.scene))
                    return
    
    print('calibrating...')
    for scene in scenes:
        calibrate(id=scene, directory=tmpdir, logpath=path_log, outdir=tmpdir, shellscript=shellscript)
    
    images = []
    for scene in scenes:
        img = [x for x in scene.getGammaImages(tmpdir) if
               x.endswith('_grd') or x.endswith('_slc_cal') or x.endswith('_mli_cal')]
        images.extend(img)
    
    if len(scenes) > 1:
        images_new = []
        groups = groupby(images, 'polarization')
        for group in groups:
            out = group[0] + '_cat'
            out_par = out + '.par'
            all_exist = all([os.path.isfile(x) for x in [out, out_par]])
            if not all_exist:
                print('mosaicing scenes...')
                isp.MLI_cat(MLI_1=group[0],
                            MLI1_par=group[0] + '.par',
                            MLI_2=group[1],
                            MLI2_par=group[1] + '.par',
                            MLI_3=out,
                            MLI3_par=out_par,
                            logpath=path_log, outdir=tmpdir, shellscript=shellscript)
                par2hdr(out_par, out + '.hdr')
            images_new.append(out)
        images = images_new
    
=======
    if scene.sensor in ['S1A', 'S1B'] and removeS1BorderNoise and removeS1BorderNoiseMethod != 'gamma':
        log.info('removing border noise..')
        scene.removeGRDBorderNoise(method=removeS1BorderNoiseMethod)
    
    log.info('converting scene to GAMMA format..')
    if removeS1BorderNoise and removeS1BorderNoiseMethod != 'gamma':
        removeS1BorderNoise = False
    convert2gamma(scene, scene.scene, logpath=path_log, outdir=scene.scene,
                  basename_extensions=basename_extensions, shellscript=shellscript,
                  S1_bnr=removeS1BorderNoise)
    
    if scene.sensor in ['S1A', 'S1B']:
        log.info('updating orbit state vectors..')
        if allow_RES_OSV:
            osvtype = ['POE', 'RES']
        else:
            osvtype = 'POE'
        try:
            correctOSV(id=scene, osvdir=osvdir, osvType=osvtype,
                       logpath=path_log, outdir=scene.scene, shellscript=shellscript)
        except RuntimeError:
            log.warning('orbit state vector correction failed for scene {}'.format(scene.scene))
            return
    
    log.info('calibrating...')
    calibrate(scene, scene.scene, logpath=path_log, outdir=scene.scene, shellscript=shellscript)
    images = [x for x in scene.getGammaImages(scene.scene) if x.endswith('_grd') or x.endswith('_slc_cal') or x.endswith('_mli_cal')] 
         
>>>>>>> b7ca8385
    products = list(images)
    
    if scene.sensor in ['S1A', 'S1B']:
        log.info('multilooking..')
        for image in images:
            multilook(infile=image, outfile=image + '_mli', targetres=targetres,
                      logpath=path_log, outdir=tmpdir, shellscript=shellscript, exist_ok=exist_ok)
        
        images = [x + '_mli' for x in images]
        products.extend(images)
    
    master = images[0]
    
    # create output names for files to be written
    # appreciated files will be written
    # depreciated files will be set to '-' in the GAMMA function call and are thus not written
    n = Namespace(tmpdir, scene.outname_base(extensions=basename_extensions))
    if scene.sensor in ['S1A', 'S1B']:
        n.appreciate(['dem_seg_geo', 'lut_init', 'inc_geo', 'ls_map_geo'])
        n.depreciate(['sim_sar_geo', 'u_geo', 'v_geo', 'psi_geo', 'pix_geo'])
    else:
        n.appreciate(['dem_seg_geo', 'lut_init', 'inc_geo', 'ls_map_geo', 'sim_sar_geo'])
        n.depreciate(['u_geo', 'v_geo', 'psi_geo', 'pix_geo'])
    
    # if sarSimCC:
    #     n.appreciate(['ccp', 'lut_fine'])
    
    if export_extra is not None:
        n.appreciate(export_extra)
        pix = ['pix_area_sigma0', 'pix_area_gamma0', 'pix_ratio', 'gs_ratio']
        pix_geo = []
        for item in pix:
            if item + '_geo' in export_extra:
                pix_geo.append(item + '_geo')
                n.appreciate([item])
            else:
                n.depreciate([item])
    
    ovs_lat, ovs_lon = ovs(dem + '.par', targetres)
    
    master_par = ISPPar(master + '.par')
    
    gc_map_args = {'DEM_par': dem + '.par',
                   'DEM': dem,
                   'DEM_seg_par': n.dem_seg_geo + '.par',
                   'DEM_seg': n.dem_seg_geo,
                   'lookup_table': n.lut_init,
                   'lat_ovr': ovs_lat,
                   'lon_ovr': ovs_lon,
                   'sim_sar': n.sim_sar_geo,
                   'u': n.u_geo,
                   'v': n.v_geo,
                   'inc': n.inc_geo,
                   'psi': n.psi_geo,
                   'pix': n.pix_geo,
                   'ls_map': n.ls_map_geo,
                   'frame': 8,
                   'ls_mode': 2,
                   'logpath': path_log,
                   'shellscript': shellscript,
                   'outdir': tmpdir}
    
    log.info('creating DEM products..')
    if master_par.image_geometry == 'GROUND_RANGE':
        gc_map_args.update({'GRD_par': master + '.par'})
        diff.gc_map_grd(**gc_map_args)
    else:
        gc_map_args.update({'MLI_par': master + '.par',
                            'OFF_par': '-'})
        diff.gc_map(**gc_map_args)
    
    for item in ['dem_seg_geo', 'sim_sar_geo', 'u_geo', 'v_geo', 'psi_geo', 'pix_geo', 'inc_geo', 'ls_map_geo']:
        if n.isappreciated(item):
            mods = {'data_type': 1} if item == 'ls_map_geo' else None
            par2hdr(n.dem_seg_geo + '.par', n.get(item) + '.hdr', mods)
    
    sim_width = ISPPar(n.dem_seg_geo + '.par').width
    
    if sarSimCC:
        raise IOError('geocoding with cross correlation offset refinement is still in the making. Please stay tuned...')
    else:
        lut_final = n.lut_init
    
    ######################################################################
    # RTC reference area computation #####################################
    ######################################################################
<<<<<<< HEAD
    # newer versions of Gamma enable creating the ratio of ellipsoid based
    # pixel area and DEM-facet pixel area directly with command pixel_area
    if hasarg(diff.pixel_area, 'sig2gam_ratio'):
        n.appreciate(['pix_ratio'])
        if refine_LUT:
            n.appreciate(['pix_area_sigma0'])
        diff.pixel_area(MLI_par=master + '.par',
                        DEM_par=n.dem_seg_geo + '.par',
                        DEM=n.dem_seg_geo,
                        lookup_table=lut_final,
                        ls_map=n.ls_map_geo,
                        inc_map=n.inc_geo,
                        pix_sigma0=n.pix_area_sigma0,
                        pix_gamma0=n.pix_area_gamma0,
                        sig2gam_ratio=n.pix_ratio,
=======
    log.info('geocoding and normalization..')
    if normalization_method == 1:
        method_suffix = 'geo_norm'
        for image in images:
            diff.geocode_back(data_in=image,
                              width_in=master_par.range_samples,
                              lookup_table=lut_final,
                              data_out=image + '_geo',
                              width_out=sim_width,
                              interp_mode=func_geoback,
                              logpath=path_log,
                              outdir=scene.scene,
                              shellscript=shellscript)
            par2hdr(n.dem_seg_geo + '.par', image + '_geo.hdr')
            lat.product(data_1=image + '_geo',
                        data_2=n.pix_geo,
                        product=image + '_geo_pan',
                        width=sim_width,
                        bx=1,
                        by=1,
>>>>>>> b7ca8385
                        logpath=path_log,
                        outdir=tmpdir,
                        shellscript=shellscript)
        par2hdr(master + '.par', n.pix_ratio + '.hdr')
        if refine_LUT:
            par2hdr(master + '.par', n.pix_area_sigma0 + '.hdr')
    
    else:
        # sigma0 = MLI * ellip_pix_sigma0 / pix_area_sigma0
        # gamma0 = MLI * ellip_pix_sigma0 / pix_area_gamma0
        n.appreciate(['pix_area_gamma0', 'pix_ellip_sigma0', 'pix_ratio'])
        # actual illuminated area as obtained from integrating DEM-facets (pix_area_sigma0 | pix_area_gamma0)
        diff.pixel_area(MLI_par=master + '.par',
                        DEM_par=n.dem_seg_geo + '.par',
                        DEM=n.dem_seg_geo,
                        lookup_table=lut_final,
                        ls_map=n.ls_map_geo,
                        inc_map=n.inc_geo,
                        pix_sigma0=n.pix_area_sigma0,
                        pix_gamma0=n.pix_area_gamma0,
                        logpath=path_log,
                        outdir=tmpdir,
                        shellscript=shellscript)
        par2hdr(master + '.par', n.pix_area_gamma0 + '.hdr')
        # ellipsoid-based pixel area (ellip_pix_sigma0)
        isp.radcal_MLI(MLI=master,
                       MLI_par=master + '.par',
                       OFF_par='-',
                       CMLI=master + '_cal',
                       refarea_flag=1,  # calculate sigma0, scale area by sin(inc_ang)/sin(ref_inc_ang)
                       pix_area=n.pix_ellip_sigma0,
                       logpath=path_log,
                       outdir=tmpdir,
                       shellscript=shellscript)
        par2hdr(master + '.par', n.pix_ellip_sigma0 + '.hdr')
        par2hdr(master + '.par', master + '_cal.hdr')
        # ratio of ellipsoid based pixel area and DEM-facet pixel area
        lat.ratio(d1=n.pix_ellip_sigma0,
                  d2=n.pix_area_gamma0,
                  ratio=n.pix_ratio,
                  width=master_par.range_samples,
                  bx=1,
                  by=1,
                  logpath=path_log,
                  outdir=tmpdir,
                  shellscript=shellscript)
        par2hdr(master + '.par', n.pix_ratio + '.hdr')
    
    if n.isappreciated('gs_ratio'):
        lat.ratio(d1=n.pix_area_gamma0,
                  d2=n.pix_area_sigma0,
                  ratio=n.gs_ratio,
                  width=master_par.range_samples,
                  bx=1,
                  by=1,
                  logpath=path_log,
                  outdir=tmpdir,
                  shellscript=shellscript)
        par2hdr(master + '.par', n.gs_ratio + '.hdr')
    ######################################################################
    # radiometric terrain correction and backward geocoding ##############
    ######################################################################
    for image in images:
        if refine_LUT:
            '''
            LUT refinement procedure for PALSAR-2 Path data
            '''
            print('refining LUT of {}...'.format(image))
            # Refinement of geocoding lookup table
            diff.create_diff_par(PAR_1=image + '.par',
                                 PAR_2='-',
                                 DIFF_par=image + '_diff.par',
                                 PAR_type=1,
                                 iflg=0,
                                 logpath=path_log,
                                 outdir=tmpdir,
                                 shellscript=shellscript)
            # Refinement Lookuptable
            # for "shift" data offset window size enlarged twice to 512 and 256, for data without shift 256 128
            diff.offset_pwrm(MLI_1=n.pix_area_sigma0,
                             MLI_2=image,
                             DIFF_par=image + '_diff.par',
                             offs=image + '_offs',
                             ccp=image + '_ccp',
                             rwin=512,
                             azwin=256,
                             offsets=image + '_offsets.txt',
                             n_ovr=2,
                             nr=64,
                             naz=32,
                             thres=0.2,
                             logpath=path_log,
                             outdir=tmpdir,
                             shellscript=shellscript)
            # par2hdr(master + '.par', master + '_offs' + '.hdr')
            diff.offset_fitm(offs=image + '_offs',
                             ccp=image + '_ccp',
                             DIFF_par=image + '_diff.par',
                             coffs=image + '_coffs',
                             coffsets=image + '_coffsets',
                             thres=0.2,
                             npoly=4,
                             logpath=path_log,
                             outdir=tmpdir,
                             shellscript=shellscript)
            # Updating of the look-up table
            diff.gc_map_fine(gc_in=lut_final,
                             width=sim_width,
                             DIFF_par=image + '_diff.par',
                             gc_out=lut_final + '.fine',
                             ref_flg=1,
                             logpath=path_log,
                             outdir=tmpdir,
                             shellscript=shellscript)
            # Reproduce pixel area estimate
            diff.pixel_area(MLI_par=image + '.par',
                            DEM_par=n.dem_seg_geo + '.par',
                            DEM=n.dem_seg_geo,
                            lookup_table=lut_final + '.fine',  # lut_final
                            ls_map=n.ls_map_geo,
                            inc_map=n.inc_geo,
                            pix_sigma0=n.pix_area_sigma0,
                            sigma0_ratio=n.pix_ratio,  # '-'
                            logpath=path_log,
                            outdir=tmpdir,
                            shellscript=shellscript)
            par2hdr(master + '.par', image + '_pix_sigma0' + '.hdr')
            
            lut_final = lut_final + '.fine'
        
<<<<<<< HEAD
        lat.product(data_1=image,
                    data_2=n.pix_ratio,
                    product=image + '_gamma0-rtc',
                    width=master_par.range_samples,
                    bx=1,
                    by=1,
                    logpath=path_log,
                    outdir=tmpdir,
                    shellscript=shellscript)
        par2hdr(master + '.par', image + '_gamma0-rtc.hdr')
        diff.geocode_back(data_in=image + '_gamma0-rtc',
                          width_in=master_par.range_samples,
                          lookup_table=lut_final,
                          data_out=image + '_gamma0-rtc_geo',
                          width_out=sim_width,
                          interp_mode=func_geoback,
                          logpath=path_log,
                          outdir=tmpdir,
                          shellscript=shellscript)
        par2hdr(n.dem_seg_geo + '.par', image + '_gamma0-rtc_geo.hdr')
        products.extend([image + '_gamma0-rtc', image + '_gamma0-rtc_geo'])
    ######################################################################
    print('conversion to (dB and) GeoTIFF..')
=======
        for image in images:
            # sigma0 = MLI * ellip_pix_sigma0 / pix_area_sigma0
            # gamma0 = MLI * ellip_pix_sigma0 / pix_area_gamma0
            if refine_LUT == True:
                '''
                LUT refinement procedure for PALSAR-2 Path data
                '''
                log.info('refining LUT of {}...'.format(image))
                # Refinement of geocoding lookup table
                diff.create_diff_par(PAR_1 = image + '.par',
                            PAR_2 = '-',
                            DIFF_par = image + '_diff.par',
                            PAR_type = 1,
                            iflg = 0,
                            logpath=path_log,
                            outdir=scene.scene,
                            shellscript=shellscript)
                # Refinement Lookuptable 
                # for "shift" data offset window size enlarged twice to 512 and 256, for data without shift 256 128
                diff.offset_pwrm(MLI_1 = n.pix_area_sigma0, 
                            MLI_2 = image,
                            DIFF_par = image + '_diff.par',
                            offs = image + '_offs',
                            ccp = image + '_ccp',
                            rwin = 512,
                            azwin = 256,
                            offsets = image + '_offsets.txt',
                            n_ovr = 2,
                            nr = 64,
                            naz = 32,
                            thres = 0.2,
                            logpath=path_log,
                            outdir=scene.scene,
                            shellscript=shellscript)
                #par2hdr(master + '.par', master + '_offs' + '.hdr')
                diff.offset_fitm(offs = image + '_offs',
                            ccp = image + '_ccp',
                            DIFF_par = image + '_diff.par',
                            coffs = image + '_coffs',
                            coffsets = image + '_coffsets',
                            thres = 0.2,
                            npoly = 4,
                            logpath=path_log,
                            outdir=scene.scene,
                            shellscript=shellscript)
                # Updating of the look-up table
                diff.gc_map_fine(gc_in = lut_final,
                            width = sim_width,
                            DIFF_par = image + '_diff.par',
                            gc_out = lut_final + '.fine',
                            ref_flg = 1,
                            logpath=path_log,
                            outdir=scene.scene,
                            shellscript=shellscript)
                # Reproduce pixel area estimate
                diff.pixel_area(MLI_par=image + '.par',
                            DEM_par=n.dem_seg_geo + '.par',
                            DEM=n.dem_seg_geo,
                            lookup_table=lut_final + '.fine', #lut_final
                            ls_map=n.ls_map_geo,
                            inc_map=n.inc_geo,
                            pix_sigma0=n.pix_area_sigma0,
                            sigma0_ratio=n.pix_fine, # '-'
                            logpath=path_log,
                            outdir=scene.scene,
                            shellscript=shellscript)
                par2hdr(master + '.par', image + '_pix_sigma0' + '.hdr')
                
                lut_final=lut_final+'.fine'
                
            lat.product(data_1=image,
                        data_2=n.pix_fine,
                        product=image + '_pan',
                        width=master_par.range_samples,
                        bx=1,
                        by=1,
                        logpath=path_log,
                        outdir=scene.scene,
                        shellscript=shellscript)
            par2hdr(master + '.par', image + '_pan.hdr')
            diff.geocode_back(data_in=image + '_pan',
                              width_in=master_par.range_samples,
                              lookup_table=lut_final, 
                              data_out=image + '_pan_geo',
                              width_out=sim_width,
                              interp_mode=func_geoback,
                              logpath=path_log,
                              outdir=scene.scene,
                              shellscript=shellscript)
            par2hdr(n.dem_seg_geo + '.par', image + '_pan_geo.hdr')
            lat.sigma2gamma(sigma0=image + '_pan_geo',
                            inc=n.inc_geo,
                            gamma0=image + '_{}'.format(method_suffix),
                            width=sim_width,
                            logpath=path_log,
                            outdir=scene.scene,
                            shellscript=shellscript)
            par2hdr(n.dem_seg_geo + '.par', image + '_{}.hdr'.format(method_suffix))
            products.extend([image + '_pan', image + '_pan_geo'])
    else:
        raise RuntimeError('unknown option for normalization_method')
    ######################################################################
    log.info('conversion to (dB and) geotiff..')
>>>>>>> b7ca8385
    
    def exporter(data_in, outdir, nodata, scale='linear', dtype=2):
        if scale == 'db':
            if re.search('_geo', os.path.basename(data_in)):
                width = sim_width
                refpar = n.dem_seg_geo + '.par'
            else:
                width = master_par.range_samples
                refpar = master + '.par'
            lat.linear_to_dB(data_in=data_in,
                             data_out=data_in + '_db',
                             width=width,
                             inverse_flag=0,
                             null_value=nodata,
                             logpath=path_log,
                             outdir=tmpdir,
                             shellscript=shellscript)
            par2hdr(refpar, data_in + '_db.hdr')
            data_in += '_db'
        if re.search('_geo', os.path.basename(data_in)):
            outfile = os.path.join(outdir, os.path.basename(data_in) + '.tif')
            disp.data2geotiff(DEM_par=n.dem_seg_geo + '.par',
                              data=data_in,
                              type=dtype,
                              GeoTIFF=outfile,
                              nodata=nodata,
                              logpath=path_log,
                              outdir=tmpdir,
                              shellscript=shellscript)
        
        else:
            outfile = os.path.join(outdir, os.path.basename(data_in))
            shutil.copyfile(data_in, outfile)
            shutil.copyfile(data_in + '.hdr', outfile + '.hdr')
    
    for image in images:
        for scale in scaling:
            exporter(data_in=image + '_gamma0-rtc_geo', scale=scale, dtype=2,
                     nodata=dict(zip(('linear', 'db'), nodata))[scale], outdir=outdir)
    
    if scene.sensor in ['S1A', 'S1B']:
        outname_base = scene.outname_base(extensions=basename_extensions)
        shutil.copyfile(os.path.join(scene.scene, 'manifest.safe'),
                        os.path.join(outdir, outname_base + '_manifest.safe'))
    
    if export_extra is not None:
        log.info('exporting extra products..')
        for key in export_extra:
            if key in pix_geo:
                fname = n.get(key)
                diff.geocode_back(data_in=fname.replace('_geo', ''),
                                  width_in=master_par.range_samples,
                                  lookup_table=lut_final,
                                  data_out=fname,
                                  width_out=sim_width,
                                  interp_mode=func_geoback,
                                  logpath=path_log,
                                  outdir=tmpdir,
                                  shellscript=shellscript)
                par2hdr(n.dem_seg_geo + '.par', fname + '_.hdr')
            # SAR image products
            product_match = [x for x in products if x.endswith(key)]
            if len(product_match) > 0:
                for product in product_match:
                    for scale in scaling:
                        exporter(data_in=product, outdir=outdir, scale=scale, dtype=2,
                                 nodata=dict(zip(('linear', 'db'), nodata))[scale])
            # ancillary (DEM) products
            elif n.isfile(key) and key not in ['lut_init']:
                filename = n[key]
                dtype = 5 if key == 'ls_map_geo' else 2
                nodata = 0
                exporter(filename, outdir, dtype=dtype, nodata=nodata)
            else:
                log.warning('cannot export file {}'.format(key))
    
    shutil.copyfile(shellscript, os.path.join(outdir, os.path.basename(shellscript)))
    
    if cleanup:
<<<<<<< HEAD
        print('cleaning up temporary files..')
        shutil.rmtree(tmpdir)
=======
        log.info('cleaning up temporary files..')
        shutil.rmtree(scene.scene)
>>>>>>> b7ca8385


def ovs(parfile, targetres):
    """
    compute DEM oversampling factors for a target resolution in meters

    Parameters
    ----------
    parfile: str
        a GAMMA DEM parameter file
    targetres: int or float
        the target resolution in meters
    
    Returns
    -------
    tuple of float
        the oversampling factors for latitude and longitude
    """
    # read DEM parameter file
    dempar = ISPPar(parfile)
    
    # extract coordinates and pixel posting of the DEM
    if hasattr(dempar, 'post_north'):
        post_north, post_east = [abs(float(x)) for x in
                                 [dempar.post_north, dempar.post_east]]
    else:
        res_lat, res_lon = [abs(float(x)) for x in [dempar.post_lat, dempar.post_lon]]
        
        # compute center coordinate
        lat = float(dempar.corner_lat) - (res_lat * (dempar.nlines // 2))
        lon = float(dempar.corner_lon) + (res_lon * (dempar.width // 2))
        
        # convert DEM resolution to meters
        post_north = haversine(lat, lon, lat + res_lat, lon)
        post_east = haversine(lat, lon, lat, lon + res_lon)
    
    # compute resampling factors for the DEM
    ovs_lat = post_north / targetres
    ovs_lon = post_east / targetres
    return ovs_lat, ovs_lon


def multilook(infile, outfile, targetres, exist_ok=False, logpath=None, outdir=None, shellscript=None):
    """
    multilooking of SLC and MLI images

    if the image is in slant range the ground range resolution is computed by dividing the range pixel spacing by
    the sine of the incidence angle

    the looks in range and azimuth are chosen to approximate the target resolution by rounding the ratio between
    target resolution and ground range/azimuth pixel spacing to the nearest integer

    an ENVI HDR parameter file is automatically written for better handling in other software

    Parameters
    ----------
    infile: str
        a SAR image in GAMMA format with a parameter file of name <infile>.par
    outfile: str
        the name of the output GAMMA file
    targetres: int
        the target resolution in ground range
    exist_ok: bool
        allow existing output files and do not create new ones?
    logpath: str or None
        a directory to write command logfiles to
    outdir: str or None
        the directory to execute the command in
    shellscript: str or None
        a file to write the Gamma commands to in shell format

    """
    # read the input parameter file
    par = ISPPar(infile + '.par')
    
    rlks, azlks = multilook_factors(sp_rg=par.range_pixel_spacing,
                                    sp_az=par.azimuth_pixel_spacing,
                                    tr_rg=targetres,
                                    tr_az=targetres,
                                    geometry=par.image_geometry,
                                    incidence=par.incidence_angle)
    
    pars = {'rlks': rlks,
            'azlks': azlks,
            'logpath': logpath,
            'shellscript': shellscript,
            'outdir': outdir}
    
    if par.image_format in ['SCOMPLEX', 'FCOMPLEX']:
        # multilooking for SLC images
        pars['SLC'] = infile
        pars['SLC_par'] = infile + '.par'
        pars['MLI'] = outfile
        pars['MLI_par'] = outfile + '.par'
        if do_execute(pars, ['MLI', 'MLI_par'], exist_ok):
            isp.multi_look(**pars)
            par2hdr(outfile + '.par', outfile + '.hdr')
    else:
        # multilooking for MLI images
        pars['MLI_in'] = infile
        pars['MLI_in_par'] = infile + '.par'
        pars['MLI_out'] = outfile
        pars['MLI_out_par'] = outfile + '.par'
        if do_execute(pars, ['MLI_out', 'MLI_out_par'], exist_ok):
            isp.multi_look_MLI(**pars)
            par2hdr(outfile + '.par', outfile + '.hdr')


def S1_deburst(burst1, burst2, burst3, name_out, rlks=5, azlks=1,
               replace=False, logpath=None, outdir=None, shellscript=None):
    """
    Debursting of Sentinel-1 SLC imagery in GAMMA
    
    The procedure consists of two steps. First antenna pattern deramping and
    then mosaicing of the single deramped bursts.
    For mosaicing, the burst boundaries are calculated from the number of looks in range (`rlks`)
    and azimuth (`azlks`), in this case 5 range looks and 1 azimuth looks.
    Alternately 10 range looks and 2 azimuth looks could be used.
    
    Parameters
    ----------
    burst1: str
        burst image 1
    burst2: str
        burst image 2
    burst3: str
        burst image 3
    name_out: str
        the name of the output file
    rlks: int
        the number of looks in range
    azlks: int
        the number of looks in azimuth
    replace: bool
        replace the burst images by the new file? If True, the three burst images will be deleted.
    logpath: str or None
        a directory to write command logfiles to
    outdir: str or None
        the directory to execute the command in
    shellscript: str or None
        a file to write the Gamma commands to in shell format

    Returns
    -------
    
    """
    for burst in [burst1, burst2, burst3]:
        if not os.path.isfile(burst) or not os.path.isfile(burst + '.par') or not os.path.isfile(burst + '.tops_par'):
            raise IOError('input files missing; parameter files must be named e.g. {burst1}.par and {burst1}.tops_par')
    outpath = os.path.dirname(name_out)
    if not os.path.isdir(outpath):
        os.makedirs(outpath)
    tab_in = os.path.join(outpath, 'tab_deramp1')
    tab_out = os.path.join(outpath, 'tab_deramp2')
    with open(tab_in, 'w') as out1:
        with open(tab_out, 'w') as out2:
            for item in [burst1, burst2, burst3]:
                out1.write(item + '\t' + item + '.par\t' + item + '.tops_par\n')
                out2.write(item + '_drp\t' + item + '_drp.par\t' + item + '_drp.tops_par\n')
    
    isp.SLC_deramp_S1_TOPS(SLC1_tab=tab_in,
                           SLC2_tab=tab_out,
                           mode=0,
                           phflg=0,
                           logpath=logpath,
                           outdir=outdir,
                           shellscript=shellscript)
    
    isp.SLC_mosaic_S1_TOPS(SLC_tab=tab_out,
                           SLC=name_out,
                           SLC_par=name_out + '.par',
                           rlks=rlks,
                           azlks=azlks,
                           logpath=logpath,
                           outdir=outdir,
                           shellscript=shellscript)
    if replace:
        for item in [burst1, burst2, burst3]:
            for subitem in [item + x for x in ['', '.par', '.tops_par']]:
                os.remove(subitem)
    for item in [burst1, burst2, burst3]:
        for subitem in [item + x for x in ['_drp', '_drp.par', '_drp.tops_par']]:
            os.remove(subitem)
    os.remove(tab_in)
    os.remove(tab_out)<|MERGE_RESOLUTION|>--- conflicted
+++ resolved
@@ -126,13 +126,8 @@
                     if os.path.isfile(item):
                         os.remove(item)
     
-<<<<<<< HEAD
     elif cname == 'SAFE':
-        print('calibration already performed during import')
-=======
-    elif isinstance(id, SAFE):
         log.info('calibration already performed during import')
->>>>>>> b7ca8385
     
     else:
         raise NotImplementedError('calibration for class {} is not implemented yet'.format(cname))
@@ -660,7 +655,7 @@
     scenes = scene if isinstance(scene, list) else [scene]
     if len(scenes) > 2:
         raise RuntimeError("currently only one or two scenes can be passed via argument 'scene'")
-    scenes = identify_many(scenes, verbose=False)
+    scenes = identify_many(scenes)
     ref = scenes[0]
     
     if ref.sensor not in ['S1A', 'S1B', 'PALSAR-2']:
@@ -679,13 +674,8 @@
         if not os.path.isdir(dir):
             os.makedirs(dir)
     
-<<<<<<< HEAD
     if ref.is_processed(outdir):
-        print('scene {} already processed'.format(ref.outname_base(extensions=basename_extensions)))
-=======
-    if scene.is_processed(outdir):
-        log.info('scene {} already processed'.format(scene.outname_base(extensions=basename_extensions)))
->>>>>>> b7ca8385
+        log.info('scene {} already processed'.format(ref.outname_base(extensions=basename_extensions)))
         return
     
     shellscript = os.path.join(tmpdir, ref.outname_base(extensions=basename_extensions) + '_commands.sh')
@@ -695,44 +685,28 @@
     if len(scaling) == 0:
         raise IOError('wrong input type for parameter scaling')
     
-<<<<<<< HEAD
     for scene in scenes:
         if scene.compression is not None:
-            print('unpacking scene..')
+            log.info('unpacking scene..')
             try:
                 scene.unpack(tmpdir, exist_ok=exist_ok)
             except RuntimeError:
-                print('scene was attempted to be processed before, exiting')
+                log.info('scene was attempted to be processed before, exiting')
                 return
         else:
             scene.scene = os.path.join(tmpdir, os.path.basename(scene.file))
             os.makedirs(scene.scene)
-=======
-    if scene.compression is not None:
-        log.info('unpacking scene..')
-        try:
-            scene.unpack(tmpdir)
-        except RuntimeError:
-            log.info('scene was attempted to be processed before, exiting')
-            return
-    else:
-        scene.scene = os.path.join(tmpdir, os.path.basename(scene.file))
-        os.makedirs(scene.scene)
-    
-    shellscript = os.path.join(scene.scene, scene.outname_base(extensions=basename_extensions) + '_commands.sh')
->>>>>>> b7ca8385
     
     path_log = os.path.join(tmpdir, 'logfiles')
     if not os.path.isdir(path_log):
         os.makedirs(path_log)
     
-<<<<<<< HEAD
     for scene in scenes:
         if scene.sensor in ['S1A', 'S1B'] and removeS1BorderNoiseMethod in ['ESA', 'pyroSAR']:
-            print('removing border noise..')
+            log.info('removing border noise..')
             scene.removeGRDBorderNoise(method=removeS1BorderNoiseMethod)
     
-    print('converting scene to GAMMA format..')
+    log.info('converting scene to GAMMA format..')
     gamma_bnr = True if removeS1BorderNoiseMethod == 'gamma' else False
     for scene in scenes:
         convert2gamma(scene, directory=tmpdir, logpath=path_log, outdir=tmpdir,
@@ -741,7 +715,7 @@
     
     for scene in scenes:
         if scene.sensor in ['S1A', 'S1B']:
-            print('updating orbit state vectors..')
+            log.info('updating orbit state vectors..')
             if allow_RES_OSV:
                 osvtype = ['POE', 'RES']
             else:
@@ -753,10 +727,10 @@
                 if str(e) == 'in subroutine julday: there is no year zero!':
                     pass
                 else:
-                    print('orbit state vector correction failed for scene {}'.format(scene.scene))
+                    log.warning('orbit state vector correction failed for scene {}'.format(scene.scene))
                     return
     
-    print('calibrating...')
+    log.info('calibrating...')
     for scene in scenes:
         calibrate(id=scene, directory=tmpdir, logpath=path_log, outdir=tmpdir, shellscript=shellscript)
     
@@ -774,7 +748,7 @@
             out_par = out + '.par'
             all_exist = all([os.path.isfile(x) for x in [out, out_par]])
             if not all_exist:
-                print('mosaicing scenes...')
+                log.info('mosaicing scenes...')
                 isp.MLI_cat(MLI_1=group[0],
                             MLI1_par=group[0] + '.par',
                             MLI_2=group[1],
@@ -786,36 +760,6 @@
             images_new.append(out)
         images = images_new
     
-=======
-    if scene.sensor in ['S1A', 'S1B'] and removeS1BorderNoise and removeS1BorderNoiseMethod != 'gamma':
-        log.info('removing border noise..')
-        scene.removeGRDBorderNoise(method=removeS1BorderNoiseMethod)
-    
-    log.info('converting scene to GAMMA format..')
-    if removeS1BorderNoise and removeS1BorderNoiseMethod != 'gamma':
-        removeS1BorderNoise = False
-    convert2gamma(scene, scene.scene, logpath=path_log, outdir=scene.scene,
-                  basename_extensions=basename_extensions, shellscript=shellscript,
-                  S1_bnr=removeS1BorderNoise)
-    
-    if scene.sensor in ['S1A', 'S1B']:
-        log.info('updating orbit state vectors..')
-        if allow_RES_OSV:
-            osvtype = ['POE', 'RES']
-        else:
-            osvtype = 'POE'
-        try:
-            correctOSV(id=scene, osvdir=osvdir, osvType=osvtype,
-                       logpath=path_log, outdir=scene.scene, shellscript=shellscript)
-        except RuntimeError:
-            log.warning('orbit state vector correction failed for scene {}'.format(scene.scene))
-            return
-    
-    log.info('calibrating...')
-    calibrate(scene, scene.scene, logpath=path_log, outdir=scene.scene, shellscript=shellscript)
-    images = [x for x in scene.getGammaImages(scene.scene) if x.endswith('_grd') or x.endswith('_slc_cal') or x.endswith('_mli_cal')] 
-         
->>>>>>> b7ca8385
     products = list(images)
     
     if scene.sensor in ['S1A', 'S1B']:
@@ -902,7 +846,6 @@
     ######################################################################
     # RTC reference area computation #####################################
     ######################################################################
-<<<<<<< HEAD
     # newer versions of Gamma enable creating the ratio of ellipsoid based
     # pixel area and DEM-facet pixel area directly with command pixel_area
     if hasarg(diff.pixel_area, 'sig2gam_ratio'):
@@ -918,28 +861,6 @@
                         pix_sigma0=n.pix_area_sigma0,
                         pix_gamma0=n.pix_area_gamma0,
                         sig2gam_ratio=n.pix_ratio,
-=======
-    log.info('geocoding and normalization..')
-    if normalization_method == 1:
-        method_suffix = 'geo_norm'
-        for image in images:
-            diff.geocode_back(data_in=image,
-                              width_in=master_par.range_samples,
-                              lookup_table=lut_final,
-                              data_out=image + '_geo',
-                              width_out=sim_width,
-                              interp_mode=func_geoback,
-                              logpath=path_log,
-                              outdir=scene.scene,
-                              shellscript=shellscript)
-            par2hdr(n.dem_seg_geo + '.par', image + '_geo.hdr')
-            lat.product(data_1=image + '_geo',
-                        data_2=n.pix_geo,
-                        product=image + '_geo_pan',
-                        width=sim_width,
-                        bx=1,
-                        by=1,
->>>>>>> b7ca8385
                         logpath=path_log,
                         outdir=tmpdir,
                         shellscript=shellscript)
@@ -1070,7 +991,6 @@
             
             lut_final = lut_final + '.fine'
         
-<<<<<<< HEAD
         lat.product(data_1=image,
                     data_2=n.pix_ratio,
                     product=image + '_gamma0-rtc',
@@ -1093,112 +1013,7 @@
         par2hdr(n.dem_seg_geo + '.par', image + '_gamma0-rtc_geo.hdr')
         products.extend([image + '_gamma0-rtc', image + '_gamma0-rtc_geo'])
     ######################################################################
-    print('conversion to (dB and) GeoTIFF..')
-=======
-        for image in images:
-            # sigma0 = MLI * ellip_pix_sigma0 / pix_area_sigma0
-            # gamma0 = MLI * ellip_pix_sigma0 / pix_area_gamma0
-            if refine_LUT == True:
-                '''
-                LUT refinement procedure for PALSAR-2 Path data
-                '''
-                log.info('refining LUT of {}...'.format(image))
-                # Refinement of geocoding lookup table
-                diff.create_diff_par(PAR_1 = image + '.par',
-                            PAR_2 = '-',
-                            DIFF_par = image + '_diff.par',
-                            PAR_type = 1,
-                            iflg = 0,
-                            logpath=path_log,
-                            outdir=scene.scene,
-                            shellscript=shellscript)
-                # Refinement Lookuptable 
-                # for "shift" data offset window size enlarged twice to 512 and 256, for data without shift 256 128
-                diff.offset_pwrm(MLI_1 = n.pix_area_sigma0, 
-                            MLI_2 = image,
-                            DIFF_par = image + '_diff.par',
-                            offs = image + '_offs',
-                            ccp = image + '_ccp',
-                            rwin = 512,
-                            azwin = 256,
-                            offsets = image + '_offsets.txt',
-                            n_ovr = 2,
-                            nr = 64,
-                            naz = 32,
-                            thres = 0.2,
-                            logpath=path_log,
-                            outdir=scene.scene,
-                            shellscript=shellscript)
-                #par2hdr(master + '.par', master + '_offs' + '.hdr')
-                diff.offset_fitm(offs = image + '_offs',
-                            ccp = image + '_ccp',
-                            DIFF_par = image + '_diff.par',
-                            coffs = image + '_coffs',
-                            coffsets = image + '_coffsets',
-                            thres = 0.2,
-                            npoly = 4,
-                            logpath=path_log,
-                            outdir=scene.scene,
-                            shellscript=shellscript)
-                # Updating of the look-up table
-                diff.gc_map_fine(gc_in = lut_final,
-                            width = sim_width,
-                            DIFF_par = image + '_diff.par',
-                            gc_out = lut_final + '.fine',
-                            ref_flg = 1,
-                            logpath=path_log,
-                            outdir=scene.scene,
-                            shellscript=shellscript)
-                # Reproduce pixel area estimate
-                diff.pixel_area(MLI_par=image + '.par',
-                            DEM_par=n.dem_seg_geo + '.par',
-                            DEM=n.dem_seg_geo,
-                            lookup_table=lut_final + '.fine', #lut_final
-                            ls_map=n.ls_map_geo,
-                            inc_map=n.inc_geo,
-                            pix_sigma0=n.pix_area_sigma0,
-                            sigma0_ratio=n.pix_fine, # '-'
-                            logpath=path_log,
-                            outdir=scene.scene,
-                            shellscript=shellscript)
-                par2hdr(master + '.par', image + '_pix_sigma0' + '.hdr')
-                
-                lut_final=lut_final+'.fine'
-                
-            lat.product(data_1=image,
-                        data_2=n.pix_fine,
-                        product=image + '_pan',
-                        width=master_par.range_samples,
-                        bx=1,
-                        by=1,
-                        logpath=path_log,
-                        outdir=scene.scene,
-                        shellscript=shellscript)
-            par2hdr(master + '.par', image + '_pan.hdr')
-            diff.geocode_back(data_in=image + '_pan',
-                              width_in=master_par.range_samples,
-                              lookup_table=lut_final, 
-                              data_out=image + '_pan_geo',
-                              width_out=sim_width,
-                              interp_mode=func_geoback,
-                              logpath=path_log,
-                              outdir=scene.scene,
-                              shellscript=shellscript)
-            par2hdr(n.dem_seg_geo + '.par', image + '_pan_geo.hdr')
-            lat.sigma2gamma(sigma0=image + '_pan_geo',
-                            inc=n.inc_geo,
-                            gamma0=image + '_{}'.format(method_suffix),
-                            width=sim_width,
-                            logpath=path_log,
-                            outdir=scene.scene,
-                            shellscript=shellscript)
-            par2hdr(n.dem_seg_geo + '.par', image + '_{}.hdr'.format(method_suffix))
-            products.extend([image + '_pan', image + '_pan_geo'])
-    else:
-        raise RuntimeError('unknown option for normalization_method')
-    ######################################################################
-    log.info('conversion to (dB and) geotiff..')
->>>>>>> b7ca8385
+    log.info('conversion to (dB and) GeoTIFF..')
     
     def exporter(data_in, outdir, nodata, scale='linear', dtype=2):
         if scale == 'db':
@@ -1278,13 +1093,8 @@
     shutil.copyfile(shellscript, os.path.join(outdir, os.path.basename(shellscript)))
     
     if cleanup:
-<<<<<<< HEAD
-        print('cleaning up temporary files..')
+        log.info('cleaning up temporary files..')
         shutil.rmtree(tmpdir)
-=======
-        log.info('cleaning up temporary files..')
-        shutil.rmtree(scene.scene)
->>>>>>> b7ca8385
 
 
 def ovs(parfile, targetres):
