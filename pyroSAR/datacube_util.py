"""
This (still experimental) module is intended to easily prepare SAR scenes processed
by pyroSAR for ingestion into an Open Data Cube.

.. code-block:: python

    from pyroSAR.datacube_util import Product, Dataset
    from pyroSAR.ancillary import find_datasets

    # find pyroSAR files by metadata attributes
    archive_s1 = '/.../sentinel1/GRD/processed'
    scenes_s1 = find_datasets(archive_s1, sensor=('S1A', 'S1B'), acquisition_mode='IW')

<<<<<<< HEAD
    # group the found files by their file basenames
    # files with the same basename are considered to belong to the same dataset
    grouped = groupby(scenes_s1, 'outname_base')

=======
>>>>>>> 3f956b95
    # define the polarization units describing the data sets
    units = {'VV': 'backscatter VV', 'VH': 'backscatter VH'}

    # create a new product
    with Product(name='S1_GRD_index',
                 product_type='gamma0',
                 description='Gamma Naught RTC backscatter') as prod:

<<<<<<< HEAD
        for dataset in grouped:
=======
        for dataset in scenes_s1:
>>>>>>> 3f956b95
            with Dataset(dataset, units=units) as ds:

                # add the dataset to the product
                prod.add(ds)

                # parse datacube indexing YMLs from product and data set metadata
                prod.export_indexing_yml(ds, 'yml_index_outdir')

        # write the product YML
        prod.write('yml_product')

        # print the product metadata which is written to the product YML
        print(prod)
"""

import os
import re
import yaml
import uuid
from time import strftime, strptime
from spatialist.raster import Raster, Dtype
from spatialist.ancillary import union, finder
from .ancillary import parse_datasetname


class Dataset(object):
    """
    A general class describing dataset information required for creating ODC YML files

    Parameters
    ----------
    filename: str, list, Dataset
        the product to be used; either an existing :class:`Dataset` object or a (list of) file(s) matching the pyroSAR
        naming pattern, i.e. that can be parsed by :func:`pyroSAR.ancillary.parse_datasetname`
    units: str or dict
        the units of the product measurement
    """
    def __init__(self, filename, units='DN'):

        if isinstance(filename, list):
            combined = sum([Dataset(x, units) for x in filename])
            self.__init__(combined)

        elif isinstance(filename, Dataset):
            for attr, value in vars(filename).items():
                setattr(self, attr, value)

        elif isinstance(filename, str):
            # map pyroSAR sensor identifiers to platform and instrument codes
            sensor_lookup = {'ASAR': ('ENVISAT', 'ASAR'),
                             'ERS1': ('ERS-1', 'SAR'),
                             'ERS2': ('ERS-2', 'SAR'),
                             'PSR1': ('ALOS-1', 'PALSAR'),
                             'PSR2': ('ALOS-2', 'PALSAR-2'),
                             'S1A': ('SENTINEL-1', 'C-SAR'),
                             'S1B': ('SENTINEL-1', 'C-SAR'),
                             'TSX1': ('TERRASAR-X_1', 'SAR'),
                             'TDX1': ('TANDEM-X_1', 'SAR')}

            # extract basic metadata attributes from the filename and register them to the object
            meta = parse_datasetname(filename)

            if meta is None:
                raise ValueError('could not identify dataset: {}'.format(filename))

            for key, val in meta.items():
                setattr(self, key, val)

            # define acquisition start and end time; Currently both are set to the acquisition start time,
            # which is contained in the filename
            # Time will only be correct if the full scene was processed, start and end time of s subset will
            # differ. Thus, accurately setting both is not seen as too relevant.
            self.from_dt = strftime('%Y-%m-%dT%H:%M:%S', strptime(self.start, '%Y%m%dT%H%M%S'))
            self.to_dt = strftime('%Y-%m-%dT%H:%M:%S', strptime(self.start, '%Y%m%dT%H%M%S'))

            # match the sensor ID from the filename to a platform and instrument
            if self.sensor not in sensor_lookup.keys():
                raise ValueError('unknown sensor: {}'.format(self.sensor))

            self.platform, self.instrument = sensor_lookup[self.sensor]

            # extract general geo metadata from the GTiff information
            with Raster(filename) as ras:
                self.dtype = Dtype(ras.dtype).numpystr
                self.nodata = ras.nodata
                self.format = ras.format
                self.xres, self.yres = ras.res
                self.crs = 'EPSG:{}'.format(ras.epsg)
                self.is_projected = ras.projcs is not None
                self.extent = self.__extent_convert(ras.geo, 'x', 'y')
                # reproject the raster bounding box to EPSG 4326 and store its extent
                with ras.bbox() as bbox:
                    bbox.reproject(4326)
                    self.extent_4326 = self.__extent_convert(bbox.extent, 'lon', 'lat')

            # create dictionary for resolution metadata depending on CRS characteristics
            resolution_keys = ('x', 'y') if self.is_projected else ('longitude', 'latitude')
            self.resolution = dict(zip(resolution_keys, (self.xres, self.yres)))

            # check whether the data type is supported
            pattern = '(?:(?:u|)int(?:8|16|32|64)|float(?:32|64))'
            if not re.search(pattern, self.dtype):
                raise ValueError('unsupported data type {}'.format(self.dtype))

            # determine the dataset units
            if isinstance(units, str):
                units = units
            elif isinstance(units, dict):
                try:
                    units = units[self.polarization]
                except KeyError:
                    raise KeyError("parameter 'units' does not contain key '{}'".format(self.polarization))
            else:
                raise TypeError("parameter 'units' must be of type str or dict")

            # create the measurement entry from collected metadata;
            # this is intended for easy access by class Product
            self.measurements = {self.polarization: {'dtype': self.dtype,
                                                     'name': self.polarization,
                                                     'nodata': self.nodata,
                                                     'filename': filename,
                                                     'units': units}}
        else:
            raise TypeError('filename must be of type str, list or Dataset')

    def __add__(self, dataset):
        """
        override the + operator. This is intended to easily combine two Dataset objects, which were
        created from different files belonging to the same measurement, e.g. two GeoTiffs with one polarization
        each.

        Parameters
        ----------
        dataset: Dataset
            the dataset to add to the current one

        Returns
        -------
        Dataset
            the combination of the two
        """
        for attr in ['extent', 'crs', 'sensor', 'acquisition_mode', 'proc_steps', 'outname_base']:
            if getattr(self, attr) != getattr(dataset, attr):
                raise ValueError('value mismatch: {}'.format(attr))
        # self.filename.append(dataset.filename)
        for key in dataset.measurements.keys():
            if key in self.measurements.keys():
                raise RuntimeError('only different measurements can be combined to one dataset')
        self.measurements.update(dataset.measurements)
        return self

    def __radd__(self, dataset):
        """
        similar to :meth:`Dataset.__add__` but for function :func:`sum`, e.g. :code:`sum([Dataset1, Dataset2])`

        Parameters
        ----------
        dataset: Dataset
            the dataset to add to the current one

        Returns
        -------
        Dataset
            the combination of the two
        """
        if dataset == 0:
            return self
        else:
            return self.__add__(dataset)

    @staticmethod
    def __extent_convert(extent, xkey, ykey):
        """
        convert the extent of a :class:`~spatialist.raster.Raster` object to a
        datacube-compliant dictionary.

        Parameters
        ----------
        extent: dict
            the extent as returned by a :class:`~spatialist.raster.Raster` object
        xkey: {'longitude', 'x'}
            the key of the x dimension
        ykey: {'latitude', 'y'}
            the key of the y dimension

        Returns
        -------
        dict
            a dictionary with keys `ll`, `lr`, `ul` and ``ur
        """
        return {'ll': {xkey: extent['xmin'],
                       ykey: extent['ymin']},
                'lr': {xkey: extent['xmax'],
                       ykey: extent['ymin']},
                'ul': {xkey: extent['xmin'],
                       ykey: extent['ymax']},
                'ur': {xkey: extent['xmax'],
                       ykey: extent['ymax']}}

    def __enter__(self):
        return self

    def __exit__(self, exc_type, exc_val, exc_tb):
        self.close()

    def __get_measurement_attr(self, attr):
        """
        get a certain measurement attribute from all measurements

        Parameters
        ----------
        attr: str
            the attribute to get

        Returns
        -------
        dict
            a dictionary with the measurement names as keys and the respective attribute as value
        """
        return dict([(key, self.measurements[key][attr]) for key in self.measurements.keys()])

    @property
    def filenames(self):
        """

        Returns
        -------
        dict
            all file names registered in the dataset
        """
        return self.__get_measurement_attr('filename')

    @property
    def identifier(self):
        """

        Returns
        -------
        str
            a unique dataset identifier
        """
        return '{}_{}'.format(self.outname_base, '_'.join(self.proc_steps))

    @property
    def units(self):
        """

        Returns
        -------
        dict
            all measurement unit names registered in the dataset
        """
        return self.__get_measurement_attr('units')

    @units.setter
    def units(self, value):
        """
        (re)set the units of all measurements

        Parameters
        ----------
        value: str or dict
            the unit(s) to be set; if multiple measurements are present,
            a dictionary with measurement names as keys needs to be defined

        Returns
        -------

        """
        keys = list(self.measurements.keys())
        if isinstance(value, str):
            if len(keys) == 1:
                self.measurements[keys[0]]['units'] = value
            else:
                raise TypeError('the dataset contains multiple measurements; '
                                'in this case a dictionary is needed for setting the measurement units')
        elif isinstance(value, dict):
            for name, unit in value.items():
                if name in keys:
                    self.measurements[name]['units'] = unit
                else:
                    raise KeyError("the dataset does not contain a measurement '{}'".format(name))

    def close(self):
        return


class Product(object):
    """
    A class for describing an ODC product definition

    Parameters
    ----------
    definition: str, list, None
        the source of the product definition; either an existing product YML, a list of :class:`Dataset` objects,
        or None. In the latter case the product is defined using the parameters
        `name`, `product_type` and `description`.
    name: str
        the name of the product in the data cube
    product_type: str
        the type of measurement defined in the product, e.g. `gamma0`
    description: str
        the description of the product and its measurements
    """
    def __init__(self, definition=None, name=None, product_type=None,
                 description=None):

        missing_message = "when initializing {}, parameters " \
                          "'name', 'product_type' and 'description' must be defined"

        if isinstance(definition, str):
            if os.path.isfile(definition):
                with open(definition, 'r') as yml:
                    try:
                        self.meta = yaml.load(yml, Loader=yaml.FullLoader)
                    except yaml.YAMLError:
                        raise RuntimeError('the provided file does not seem to be a YAML file')
            else:
                raise RuntimeError('definition file does not exist')

        elif isinstance(definition, list):
            if None in [name, product_type, description]:
                raise ValueError(missing_message.format(' a product from list'))
            self.__initialize(name, product_type, description)
            for dataset in definition:
                with Dataset(dataset) as DS:
                    self.add(DS)

        elif definition is None:
            if None in [name, product_type, description]:
                raise ValueError(missing_message.format('a blank product'))
            self.__initialize(name, product_type, description)
        else:
            raise TypeError('type of parameter definition must be either str, list or None')

    def __enter__(self):
        return self

    def __exit__(self, exc_type, exc_val, exc_tb):
        self.close()

    def __str__(self):
        return yaml.dump(self.meta, default_flow_style=False)

    def __getattr__(self, item):
        if item in self.__fixture_storage:
            return self.meta['storage'][item]
        elif item in self.__fixture_metadata:
            subkey = 'code' if item == 'platform' else 'name'
            return self.meta['metadata'][item][subkey]
        elif item == 'product_type':
            return self.meta['metadata']['product_type']
        else:
            return object.__getattribute__(self, item)

    def __setattr__(self, key, value):
        if key in self.__fixture_storage:
            self.meta['storage'][key] = value
        elif key in self.__fixture_metadata:
            subkey = 'code' if key == 'platform' else 'name'
            self.meta['metadata'][key][subkey] = value
        elif key == 'product_type':
            self.meta['metadata']['product_type'] = value
        else:
            super(Product, self).__setattr__(key, value)

    def close(self):
        return

    def __add_measurement(self, name, dtype, nodata, units):
        """
        create a new measurement entry

        Parameters
        ----------
        name: str
            the measurement name
        dtype: str
            the data type, e.g. float32
        nodata: int or float
            the nodata value of the data
        units: str
            the measurement units

        Returns
        -------

        """
        if name in self.measurements.keys():
            raise IndexError('measurement {} already exists'.format(name))
        self.meta['measurements'].append({'name': name,
                                          'dtype': dtype,
                                          'units': units,
                                          'nodata': nodata})

    def __initialize(self, name, product_type, description):
        """
        create a new blank product

        Parameters
        ----------
        name: str
            the name of the product
        product_type: str
            the product type, e.g. `gamma0`
        description: str
            a description of the product content/purpose

        Returns
        -------

        """
        self.meta = {'description': description,
                     'measurements': [],
                     'metadata': {'platform': {'code': None},
                                  'instrument': {'name': None},
                                  'format': {'name': None},
                                  'product_type': product_type},
                     'metadata_type': 'eo',
                     'name': name,
                     'storage': {'crs': None,
                                 'resolution': None}}

    @staticmethod
    def __check_dict_keys(keys, reference):
        return len(union(keys, reference)) == len(keys)

    @property
    def __fixture_fields(self):
        """

        Returns
        -------
        list
            the names of the top-level metadata fields, which must be defined
        """
        return ['description', 'measurements', 'metadata', 'metadata_type', 'name', 'storage']

    @property
    def __fixture_measurement(self):
        """

        Returns
        -------
        list
            the names of the metadata fields, which must be defined for all measurements
        """
        return ['dtype', 'nodata', 'units']

    @property
    def __fixture_metadata(self):
        """

        Returns
        -------
        list
            the names of the metadata fields, which must be defined in the general metadata section
        """
        return ['format', 'instrument', 'platform']

    @property
    def __fixture_storage(self):
        """

        Returns
        -------
        list
            the names of the metadata fields, which must be defined for the storage section
        """
        return ['crs', 'resolution']

    def __validate(self):
        """
        assert whether the Product is valid

        Returns
        -------

        Raises
        ------
        RuntimeError
        """
        try:
            assert isinstance(self.meta, dict)
            assert self.__check_dict_keys(self.__fixture_fields, self.meta.keys())
            assert 'product_type' in self.meta['metadata'].keys()
            for measurement in self.meta['measurements']:
                assert self.__check_dict_keys(self.__fixture_measurement, measurement.keys())
        except AssertionError as e:
            print(e)
            raise RuntimeError('product invalid')

    def add(self, dataset):
        """
        Add a dataset to the abstracted product description. This first performs a check
        whether the dataset is compatible with the product and its already existing measurements.
        If a measurement in the dataset does not yet exist in the product description it is added.

        Parameters
        ----------
        dataset: Dataset
            the dataset whose description is to be added

        Returns
        -------

        """
        if not isinstance(dataset, Dataset):
            raise TypeError('input must be of type pyroSAR.datacube.Dataset')
        self.check_integrity(dataset, allow_new_measurements=True)

        # set the general product definition attributes if they are None
        for attr in self.__fixture_metadata + self.__fixture_storage:
            if getattr(self, attr) is None:
                setattr(self, attr, getattr(dataset, attr))

        # if it is not yet present, add the dataset measurement definition to that of the product
        for measurement, content in dataset.measurements.items():
            if measurement not in self.measurements.keys():
                self.__add_measurement(dtype=content['dtype'],
                                       name=content['name'],
                                       nodata=content['nodata'],
                                       units=content['units'])

    def check_integrity(self, dataset, allow_new_measurements=False):
        """
        check if a dataset is compatible with the product definition.

        Parameters
        ----------
        dataset: Dataset
            the dataset to be checked
        allow_new_measurements: bool
            allow new measurements to be added to the product definition?
            If not and the dataset contains measurements,
            which are not defined in the product, an error is raised.

        Returns
        -------

        Raises
        ------
        RuntimeError
        """
        # check general metadata and storage fields
        for attr in self.__fixture_metadata + self.__fixture_storage:
            val_ds = getattr(dataset, attr)
            val_prod = getattr(self, attr)
            if val_prod is not None and val_ds != val_prod:
                raise RuntimeError("mismatch of attribute '{0}': {1}, {2}".format(attr, val_ds, val_prod))

        # check measurement fields
        for measurement, content in dataset.measurements.items():
            if measurement not in self.measurements.keys():
                if not allow_new_measurements:
                    raise RuntimeError("measurement '{}' is not present in the product definition "
                                       "and allow_new_measurements is set to False".format(measurement))
            else:
                match = self.measurements[measurement]
                for attr in self.__fixture_measurement:
                    if match[attr] != content[attr]:
                        raise RuntimeError("mismatch of measurement '{0}', "
                                           "attribute '{1}': {2}, {3}".
                                           format(measurement, attr, match[attr], content[attr]))

    def export_indexing_yml(self, dataset, outdir):
        """
        Write a YML file named {:meth:`Dataset.identifier`}_dcindex.yml, which can be used for indexing a dataset in
        an Open Data Cube. The file will contain information from the product and the dataset and a test is first
        performed to check whether the dataset matches the product definition.
        A unique ID is issued using :func:`uuid.uuid4()`.

        Parameters
        ----------
        dataset: Dataset
            the dataset for which to export a file for
        outdir: str
            the directory to write the file to

        Returns
        -------

        """

        self.__validate()

        outname = os.path.join(outdir, dataset.identifier + '_dcindex.yml')

        if os.path.isfile(outname):
            raise RuntimeError('indexing YML already exists: \n   {}'.format(outname))

        if not os.path.isdir(outdir):
            os.makedirs(outdir)

        self.check_integrity(dataset)
        out = {'id': str(uuid.uuid4()),
               'image': {'bands': {}},
               'grid_spatial': {'projection': {}},
               'extent': {'coord': {}},
               'lineage': {'source_datasets': {}}}

        for measurement, content in dataset.measurements.items():
            out['image']['bands'][measurement] = {'path': content['filename']}

        for attr in self.__fixture_metadata:
            subkey = 'code' if attr == 'platform' else 'name'
            out[attr] = {subkey: getattr(dataset, attr)}

        out['grid_spatial']['projection']['geo_ref_points'] = dataset.extent
        out['grid_spatial']['projection']['spatial_reference'] = dataset.crs

        out['extent']['coord'] = dataset.extent_4326
        out['extent']['from_dt'] = dataset.from_dt
        out['extent']['to_dt'] = dataset.to_dt

        out['product_type'] = self.meta['metadata']['product_type']

        with open(outname, 'w') as yml:
            yaml.dump(out, yml, default_flow_style=False)

<<<<<<< HEAD
    def export_ingestion_yml(self, outname, product_name, ingest_location, chunking):
=======
    def export_ingestion_yml(self, outname, product_name, ingest_location):
>>>>>>> 3f956b95
        """
        Write a YML file, which can be used for ingesting indexed datasets into an Open Data Cube.

        Parameters
        ----------
        outname: str
            the name of the YML file to write
        product_name: str
            the name of the product in the ODC
        ingest_location: str
            the location of the ingested NetCDF files
        chunking: dict
            a dictionary with keys 'x', 'y' and 'time'; determines the size of the netCDF
            files ingested into the datacube; e.g. {'x': 512, 'y': 512, 'time': 1}

        Returns
        -------

        """
        if os.path.isfile(outname):
            raise RuntimeError('product definition YML already exists: \n   {}'.format(outname))

        self.__validate()

        if product_name == self.meta['name']:
            raise ValueError('source and target product names must be different')

        outdir = os.path.dirname(outname)
        if not os.path.isdir(outdir):
            os.makedirs(outdir)

        file_path_template = '{0}/{1}_{2}_{3}_{4}_' \
                             '{{tile_index[0]}}_' \
                             '{{tile_index[1]}}_' \
                             '{{start_time}}.nc'.format(product_name,
                                                        self.platform,
                                                        self.instrument,
                                                        self.product_type,
                                                        self.crs.replace('EPSG:', ''))

        global_attributes = {'instrument': self.instrument,
                             'platform': self.platform,
                             'institution': 'ESA',
                             'achknowledgment': 'Sentinel-1 data is provided by the European Space Agency '
                                                'on behalf of the European Commission via download.'}

        storage = self.meta['storage']
        storage['driver'] = 'NetCDF CF'
        storage['tile_size'] = {}
        storage['tile_size']['x'] = storage['resolution']['x'] * chunking['x']
        storage['tile_size']['y'] = storage['resolution']['y'] * chunking['y']
        storage['chunking'] = chunking
        storage['dimension_order'] = ['time', 'y', 'x']

        measurements = self.meta['measurements']
        for measurement in measurements:
            measurement['resampling_method'] = 'nearest'
            measurement['src_varname'] = measurement['name']

        out = {'source_type': self.meta['name'],
               'output_type': product_name,
               'description': self.meta['description'],
               'location': ingest_location,
               'file_path_template': file_path_template,
               'storage': self.meta['storage'],
               'measurements': self.meta['measurements'],
               'global_attributes': global_attributes}

        with open(outname, 'w') as yml:
            yaml.dump(out, yml, default_flow_style=False)

    @property
    def measurements(self):
        """

        Returns
        -------
        dict of dict
            a dictionary with measurement names as keys
        """
        return dict([(x['name'], x) for x in self.meta['measurements']])

    def write(self, ymlfile):
        """
        write the product definition to a YML file

        Parameters
        ----------
        ymlfile: str
            the file to write to

        Returns
        -------

        """
        if os.path.isfile(ymlfile):
            raise RuntimeError('ingestion YML already exists: \n   {}'.format(ymlfile))

        self.__validate()
        with open(ymlfile, 'w') as yml:
            yaml.dump(self.meta, yml, default_flow_style=False)


<<<<<<< HEAD
def makeconfig(dirpath,  cubepath, search_pattern=["S1*_grd_*.nc"], orbsep=False):
=======
def makeconfig(dirpath,  cubepath, search_pattern=["S1*_grd_*.tif"], orbsep=False):
>>>>>>> 3f956b95
    """
    This functions allows the automatic generation of a config file for
    the ESDL datacube from a directory of files which have been stacked using
    the spatialist stack function.
    """
    datasets=finder(dirpath, search_pattern)
<<<<<<< HEAD
    print(len(datasets))
=======

>>>>>>> 3f956b95
    orbits = []
    ras = Raster(datasets[1])
    cols = ras.cols
    rows = ras.rows
    resx = round(ras.res[0],7)
    resy = round(ras.res[1],7)
<<<<<<< HEAD
    #if resx != resy:
    #    raise ValueError("The x and y resolution has to be the same, got xres: {}, yres: {}".format(resx, resy))
=======
    if resx != resy:
        raise ValueError("The x and y resolution has to be the same")
>>>>>>> 3f956b95
    res = resx
    xmin = ras.geo["xmin"]
    xmax = ras.geo["xmax"]
    ymin = ras.geo["ymin"]
    ymax = ras.geo["ymax"]
    years=[]
<<<<<<< HEAD
    orbits=[]
    polarizations=[]
    print(ras)
    for data in datasets:
        ras = Raster(data)
        #if round(ras.res[0],7) != res or round(ras.res[1],7) != res:
        #    raise ValueError("Resolutions are different: {}, {}".format(ras.res, res))
        if ras.cols != cols:
            print(ras)
            print(ras.cols, ras.rows)
            raise ValueError("Number of columns  are different: {}, {}".format(ras.cols, cols))
        if ras.rows != rows:
            print(ras)
=======
    if orbsep:
        orbits=[]
    else:
        orbits=["A", "D"]
    for data in datasets:
        ras = Raster(data)
        if round(ras.res[0],7) != res or round(ras.res[1],7) != res:
            raise ValueError("Resolutions are different: {}, {}".format(ras.res, res))
        if ras.cols != cols:
            raise ValueError("Number of columns  are different: {}, {}".format(ras.cols, cols))
        if ras.rows != rows:
>>>>>>> 3f956b95
            raise ValueError("Number of rows are different: {},{}".format(ras.rows, rows))
        meta=parse_datasetname(os.path.basename(data),parse_date=True)
        print(data)
        print(meta)
        print(meta["start"])
        years.append(meta["start"].year)
        if orbsep:
            orbits.append(meta["extensions"])
<<<<<<< HEAD
        else:
            orbits.append("A")
        polarizations.append(meta["polarization"])
    print(cols, rows, xmin, xmax, ymin, ymax,res)
    print(orbits)
=======
    print(cols, rows, xmin, xmax, ymin, ymax,res)
>>>>>>> 3f956b95
    print(set(years))
    print(set(orbits))
    startyear=min(years)
    endyear=max(years)

    configname = cubepath+".config"
    setup_script = cubepath+".sh"

    with open(configname, "w") as filehandle:
        filehandle.write("lon0={}\n".format(xmin))
        filehandle.write("lon1={}\n".format(xmax))
        filehandle.write("lat0={}\n".format(ymax))
        filehandle.write("lat1={}\n".format(ymin))
        filehandle.write("grid_width={}\n".format(cols))
        filehandle.write("grid_height={}\n".format(rows))
        filehandle.write("spatial_res={}\n".format(res))
        filehandle.write("model_version='2.0.2'\n")
        filehandle.write("temporal_res=2\n")
        filehandle.write("start_time =datetime.datetime({}, 1,1,0,0)\n".format(startyear))
        filehandle.write("end_time   =datetime.datetime({}, 1,1,0,0)\n".format(endyear+1))
        filehandle.write("ref_time   =datetime.datetime(2014,1,1,0,0)\n")
        filehandle.write("calendar='gregorian'\n")
        filehandle.write("file_format='NETCDF4_CLASSIC'\n")
        filehandle.write("compression=True\n")
        filehandle.write("chunk_sizes=(365,30,30)\n")

    orbs=set(orbits)
<<<<<<< HEAD
    pols = set(polarizations)
=======
>>>>>>> 3f956b95
    with open(setup_script, "w") as filehandle:
        filehandle.write("#!/usr/bin/bash\n")
        filehandle.write("DATADIR={}\n".format(os.path.abspath(dirpath)))
        filehandle.write("cube-gen {0} ".format(cubepath))
        inputstring = " sentinel1:dir=$DATADIR:orbit={0}:polarisation={1} "
<<<<<<< HEAD
        for orbit in orbs:
            for pol in pols:
=======
        for orbit in set(orbits):
            for pol in ["VH", "VV"]:
>>>>>>> 3f956b95
                filehandle.write(inputstring.format(orbit, pol))
        filehandle.write(" -c {0} ".format(configname))<|MERGE_RESOLUTION|>--- conflicted
+++ resolved
@@ -11,13 +11,6 @@
     archive_s1 = '/.../sentinel1/GRD/processed'
     scenes_s1 = find_datasets(archive_s1, sensor=('S1A', 'S1B'), acquisition_mode='IW')
 
-<<<<<<< HEAD
-    # group the found files by their file basenames
-    # files with the same basename are considered to belong to the same dataset
-    grouped = groupby(scenes_s1, 'outname_base')
-
-=======
->>>>>>> 3f956b95
     # define the polarization units describing the data sets
     units = {'VV': 'backscatter VV', 'VH': 'backscatter VH'}
 
@@ -26,11 +19,7 @@
                  product_type='gamma0',
                  description='Gamma Naught RTC backscatter') as prod:
 
-<<<<<<< HEAD
-        for dataset in grouped:
-=======
         for dataset in scenes_s1:
->>>>>>> 3f956b95
             with Dataset(dataset, units=units) as ds:
 
                 # add the dataset to the product
@@ -651,11 +640,7 @@
         with open(outname, 'w') as yml:
             yaml.dump(out, yml, default_flow_style=False)
 
-<<<<<<< HEAD
-    def export_ingestion_yml(self, outname, product_name, ingest_location, chunking):
-=======
     def export_ingestion_yml(self, outname, product_name, ingest_location):
->>>>>>> 3f956b95
         """
         Write a YML file, which can be used for ingesting indexed datasets into an Open Data Cube.
 
@@ -759,42 +744,28 @@
             yaml.dump(self.meta, yml, default_flow_style=False)
 
 
-<<<<<<< HEAD
 def makeconfig(dirpath,  cubepath, search_pattern=["S1*_grd_*.nc"], orbsep=False):
-=======
-def makeconfig(dirpath,  cubepath, search_pattern=["S1*_grd_*.tif"], orbsep=False):
->>>>>>> 3f956b95
     """
     This functions allows the automatic generation of a config file for
     the ESDL datacube from a directory of files which have been stacked using
     the spatialist stack function.
     """
     datasets=finder(dirpath, search_pattern)
-<<<<<<< HEAD
-    print(len(datasets))
-=======
-
->>>>>>> 3f956b95
+
     orbits = []
     ras = Raster(datasets[1])
     cols = ras.cols
     rows = ras.rows
     resx = round(ras.res[0],7)
     resy = round(ras.res[1],7)
-<<<<<<< HEAD
     #if resx != resy:
     #    raise ValueError("The x and y resolution has to be the same, got xres: {}, yres: {}".format(resx, resy))
-=======
-    if resx != resy:
-        raise ValueError("The x and y resolution has to be the same")
->>>>>>> 3f956b95
     res = resx
     xmin = ras.geo["xmin"]
     xmax = ras.geo["xmax"]
     ymin = ras.geo["ymin"]
     ymax = ras.geo["ymax"]
     years=[]
-<<<<<<< HEAD
     orbits=[]
     polarizations=[]
     print(ras)
@@ -808,19 +779,6 @@
             raise ValueError("Number of columns  are different: {}, {}".format(ras.cols, cols))
         if ras.rows != rows:
             print(ras)
-=======
-    if orbsep:
-        orbits=[]
-    else:
-        orbits=["A", "D"]
-    for data in datasets:
-        ras = Raster(data)
-        if round(ras.res[0],7) != res or round(ras.res[1],7) != res:
-            raise ValueError("Resolutions are different: {}, {}".format(ras.res, res))
-        if ras.cols != cols:
-            raise ValueError("Number of columns  are different: {}, {}".format(ras.cols, cols))
-        if ras.rows != rows:
->>>>>>> 3f956b95
             raise ValueError("Number of rows are different: {},{}".format(ras.rows, rows))
         meta=parse_datasetname(os.path.basename(data),parse_date=True)
         print(data)
@@ -829,15 +787,11 @@
         years.append(meta["start"].year)
         if orbsep:
             orbits.append(meta["extensions"])
-<<<<<<< HEAD
         else:
             orbits.append("A")
         polarizations.append(meta["polarization"])
     print(cols, rows, xmin, xmax, ymin, ymax,res)
     print(orbits)
-=======
-    print(cols, rows, xmin, xmax, ymin, ymax,res)
->>>>>>> 3f956b95
     print(set(years))
     print(set(orbits))
     startyear=min(years)
@@ -865,21 +819,13 @@
         filehandle.write("chunk_sizes=(365,30,30)\n")
 
     orbs=set(orbits)
-<<<<<<< HEAD
     pols = set(polarizations)
-=======
->>>>>>> 3f956b95
     with open(setup_script, "w") as filehandle:
         filehandle.write("#!/usr/bin/bash\n")
         filehandle.write("DATADIR={}\n".format(os.path.abspath(dirpath)))
         filehandle.write("cube-gen {0} ".format(cubepath))
         inputstring = " sentinel1:dir=$DATADIR:orbit={0}:polarisation={1} "
-<<<<<<< HEAD
         for orbit in orbs:
             for pol in pols:
-=======
-        for orbit in set(orbits):
-            for pol in ["VH", "VV"]:
->>>>>>> 3f956b95
                 filehandle.write(inputstring.format(orbit, pol))
         filehandle.write(" -c {0} ".format(configname))