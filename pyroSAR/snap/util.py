--- conflicted
+++ resolved
@@ -174,19 +174,7 @@
     Returns
     -------
     str or None
-<<<<<<< HEAD
-        Either the name of the workflow file if `returnWF == True` or None otherwise
-
-    Note
-    ----
-    If only one polarization is selected and not extra products are defined the results are directly written to GeoTIFF.
-    Otherwise the results are first written to a folder containing ENVI files and then transformed to GeoTIFF files
-    (one for each polarization/extra product).
-    If GeoTIFF would directly be selected as output format for multiple polarizations then a multilayer GeoTIFF
-    is written by SNAP which is considered an unfavorable format
-=======
-        either the name of the workflow file if ``returnWF == True`` or None otherwise
->>>>>>> 3c51954b
+        Either the name of the workflow file if ``returnWF == True`` or None otherwise
     
     
     .. figure:: figures/snap_geocode.svg
