--- conflicted
+++ resolved
@@ -1474,7 +1474,50 @@
     ras = None
 
 
-<<<<<<< HEAD
+def orb_parametrize(scene, workflow, before, formatName, allow_RES_OSV=True, continueOnFail=False):
+    """
+    convenience function for parametrizing an `Apply-Orbit-File` node and inserting it into a workflow.
+    Required Sentinel-1 orbit files are directly downloaded.
+    
+    Parameters
+    ----------
+    scene: pyroSAR.drivers.ID
+        The SAR scene to be processed
+    workflow: Workflow
+        the SNAP workflow object
+    before: str
+        the ID of the node after which the `Apply-Orbit-File` node will be inserted
+    formatName: str
+        the scene's data format
+    allow_RES_OSV: bool
+        (only applies to Sentinel-1) Also allow the less accurate RES orbit files to be used?
+    continueOnFail: bool
+        continue SNAP processing if orbit correction fails?
+        
+    Returns
+    -------
+    Node
+        the node object
+    """
+    orbit_lookup = {'ENVISAT': 'DELFT Precise (ENVISAT, ERS1&2) (Auto Download)',
+                    'SENTINEL-1': 'Sentinel Precise (Auto Download)'}
+    orbitType = orbit_lookup[formatName]
+    if formatName == 'ENVISAT' and scene.acquisition_mode == 'WSM':
+        orbitType = 'DORIS Precise VOR (ENVISAT) (Auto Download)'
+    
+    if formatName == 'SENTINEL-1':
+        match = scene.getOSV(osvType='POE', returnMatch=True)
+        if match is None and allow_RES_OSV:
+            scene.getOSV(osvType='RES')
+            orbitType = 'Sentinel Restituted (Auto Download)'
+    
+    orb = parse_node('Apply-Orbit-File')
+    workflow.insert_node(orb, before=before)
+    orb.parameters['orbitType'] = orbitType
+    orb.parameters['continueOnFail'] = continueOnFail
+    return orb
+
+
 def tc_parametrize(workflow, before, spacing, t_srs, demName='SRTM 1Sec HGT',
                    externalDEMFile=None, externalDEMNoDataValue=None, externalDEMApplyEGM=True,
                    alignToStandardGrid=False, standardGridOriginX=0, standardGridOriginY=0):
@@ -1544,48 +1587,4 @@
     # download the EGM lookup table if necessary
     if dempar['externalDEMApplyEGM']:
         get_egm_lookup(geoid='EGM96', software='SNAP')
-    return tc
-=======
-def orb_parametrize(scene, workflow, before, formatName, allow_RES_OSV=True, continueOnFail=False):
-    """
-    convenience function for parametrizing an `Apply-Orbit-File` node and inserting it into a workflow.
-    Required Sentinel-1 orbit files are directly downloaded.
-    
-    Parameters
-    ----------
-    scene: pyroSAR.drivers.ID
-        The SAR scene to be processed
-    workflow: Workflow
-        the SNAP workflow object
-    before: str
-        the ID of the node after which the `Apply-Orbit-File` node will be inserted
-    formatName: str
-        the scene's data format
-    allow_RES_OSV: bool
-        (only applies to Sentinel-1) Also allow the less accurate RES orbit files to be used?
-    continueOnFail: bool
-        continue SNAP processing if orbit correction fails?
-        
-    Returns
-    -------
-    Node
-        the node object
-    """
-    orbit_lookup = {'ENVISAT': 'DELFT Precise (ENVISAT, ERS1&2) (Auto Download)',
-                    'SENTINEL-1': 'Sentinel Precise (Auto Download)'}
-    orbitType = orbit_lookup[formatName]
-    if formatName == 'ENVISAT' and scene.acquisition_mode == 'WSM':
-        orbitType = 'DORIS Precise VOR (ENVISAT) (Auto Download)'
-    
-    if formatName == 'SENTINEL-1':
-        match = scene.getOSV(osvType='POE', returnMatch=True)
-        if match is None and allow_RES_OSV:
-            scene.getOSV(osvType='RES')
-            orbitType = 'Sentinel Restituted (Auto Download)'
-    
-    orb = parse_node('Apply-Orbit-File')
-    workflow.insert_node(orb, before=before)
-    orb.parameters['orbitType'] = orbitType
-    orb.parameters['continueOnFail'] = continueOnFail
-    return orb
->>>>>>> 1dddb738
+    return tc