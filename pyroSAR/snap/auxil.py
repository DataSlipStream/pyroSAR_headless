###############################################################################
# pyroSAR SNAP API tools

# Copyright (c) 2017-2021, the pyroSAR Developers.

# This file is part of the pyroSAR Project. It is subject to the
# license terms in the LICENSE.txt file found in the top-level
# directory of this distribution and at
# https://github.com/johntruckenbrodt/pyroSAR/blob/master/LICENSE.txt.
# No part of the pyroSAR project, including this file, may be
# copied, modified, propagated, or distributed except according
# to the terms contained in the LICENSE.txt file.
###############################################################################
import os
import re
import copy
import shutil
import requests
import subprocess as sp
from xml.dom import minidom
import xml.etree.ElementTree as ET

from osgeo import gdal
from osgeo.gdalconst import GA_Update

from pyroSAR import identify
from pyroSAR.examine import ExamineSnap
from pyroSAR.ancillary import windows_fileprefix

from spatialist.auxil import gdal_translate
from spatialist.ancillary import finder, run

import logging

log = logging.getLogger(__name__)


def parse_recipe(name):
    """
    parse a SNAP recipe
    
    Parameters
    ----------
    name: str
        the name of the recipe; current options:
         * `blank`: a workflow without any nodes
         * `geocode`: a basic workflow containing Read, Apply-Orbit-File, Calibration, Terrain-Flattening and Write nodes

    Returns
    -------
    Workflow
        the parsed recipe
    
    Examples
    --------
    >>> from pyroSAR.snap.auxil import parse_recipe
    >>> workflow = parse_recipe('base')
    """
    name = name if name.endswith('.xml') else name + '.xml'
    absname = os.path.join(os.path.dirname(os.path.realpath(__file__)), 'recipes', name)
    return Workflow(absname)


def parse_node(name, use_existing=True):
    """
    parse an XML node recipe. The XML representation and parameter default values are read from the docstring of an
    individual node by calling `gpt <node> -h`. The result is then written to an XML text file under
    `$HOME/.pyroSAR/snap/nodes` which is subsequently read for parsing instead of again calling `gpt`.
    
    Parameters
    ----------
    name: str
        the name of the processing node, e.g. Terrain-Correction
    use_existing: bool
        use an existing XML text file or force re-parsing the gpt docstring and overwriting the XML file?

    Returns
    -------
    Node
        the parsed node
    
    Examples
    --------
    >>> tnr = parse_node('ThermalNoiseRemoval')
    >>> print(tnr.parameters)
    {'selectedPolarisations': None, 'removeThermalNoise': 'true', 'reIntroduceThermalNoise': 'false'}
    """
    name = name if name.endswith('.xml') else name + '.xml'
    operator = os.path.splitext(name)[0]
    abspath = os.path.join(os.path.expanduser('~'), '.pyrosar', 'snap', 'nodes')
    os.makedirs(abspath, exist_ok=True)
    absname = os.path.join(abspath, name)
    
    if not os.path.isfile(absname) or not use_existing:
        gpt = ExamineSnap().gpt
        
        cmd = [gpt, operator, '-h']
        
        out, err = run(cmd=cmd, void=False)
        
        graph = re.search('<graph id.*', out, flags=re.DOTALL).group()
        graph = re.sub(r'>\${.*', '/>', graph)  # remove placeholder values like ${value}
        tree = ET.fromstring(graph)
        node = tree.find('node')
        node.attrib['id'] = operator
        # add a second source product entry for multi-source nodes
        # multi-source nodes are those with an entry 'sourceProducts' instead of 'sourceProduct'
        # exceptions are registered in this list:
        multisource = ['Back-Geocoding']
        if operator != 'Read':
            source = node.find('.//sources')
            child = source[0]
            if child.tag == 'sourceProducts' or operator in multisource:
                child2 = ET.SubElement(source, 'sourceProduct.1', {'refid': 'Read (2)'})
            child.tag = 'sourceProduct'
            child.attrib['refid'] = 'Read'
            child.text = None
        
        node = Node(node)
        
        # read the default values from the parameter documentation
        parameters = node.parameters.keys()
        out += '-P'
        for parameter in parameters:
            p1 = r'-P{}.*?-P'.format(parameter)
            p2 = r"Default\ value\ is '([a-zA-Z0-9 ._\(\)]+)'"
            r1 = re.search(p1, out, re.S)
            if r1:
                sub = r1.group()
                r2 = re.search(p2, sub)
                if r2:
                    value = r2.groups()[0]
                    node.parameters[parameter] = value
                    continue
            node.parameters[parameter] = None
        
        with open(absname, 'w') as xml:
            xml.write(str(node))
        
        return node
    
    else:
        with open(absname, 'r') as workflow:
            element = ET.fromstring(workflow.read())
        return Node(element)


def execute(xmlfile, cleanup=True, gpt_exceptions=None, gpt_args=None, verbose=True):
    """
    execute SNAP workflows via the Graph Processing Tool gpt.
    This function merely calls gpt with some additional command
    line arguments and raises a RuntimeError on fail. This
    function is used internally by function :func:`gpt`, which
    should be used instead.
    
    Parameters
    ----------
    xmlfile: str
        the name of the workflow XML file
    cleanup: bool
        should all files written to the temporary directory during function execution be deleted after processing?
    gpt_exceptions: dict
        a dictionary to override the configured GPT executable for certain operators;
        each (sub-)workflow containing this operator will be executed with the define executable;
        
         - e.g. ``{'Terrain-Flattening': '/home/user/snap/bin/gpt'}``
    gpt_args: list or None
        a list of additional arguments to be passed to the gpt call
        
        - e.g. ``['-x', '-c', '2048M']`` for increased tile cache size and intermediate clearing
    verbose: bool
        print out status messages?
    
    Returns
    -------
    
    Raises
    ------
    RuntimeError
    """
    # read the file and extract some information
    workflow = Workflow(xmlfile)
    write = workflow['Write']
    outname = write.parameters['file']
    workers = [x.id for x in workflow if x.operator not in ['Read', 'Write']]
    message = ' -> '.join(workers)
    gpt_exec = None
    if gpt_exceptions is not None:
        for item, exec in gpt_exceptions.items():
            if item in workers:
                gpt_exec = exec
                message += ' (using {})'.format(exec)
                break
    if verbose:
        print(message)
    # try to find the GPT executable
    if gpt_exec is None:
        try:
            gpt_exec = ExamineSnap().gpt
        except AttributeError:
            raise RuntimeError('could not find SNAP GPT executable')
    # create the list of arguments to be passed to the subprocess module calling GPT
    cmd = [gpt_exec, '-e']
    if isinstance(gpt_args, list):
        cmd.extend(gpt_args)
    if format == 'GeoTiff-BigTIFF':
        cmd.extend([
            # '-Dsnap.dataio.reader.tileWidth=*',
            # '-Dsnap.dataio.reader.tileHeight=1',
            '-Dsnap.dataio.bigtiff.tiling.width=256',
            '-Dsnap.dataio.bigtiff.tiling.height=256',
            # '-Dsnap.dataio.bigtiff.compression.type=LZW',
            # '-Dsnap.dataio.bigtiff.compression.quality=0.75'
        ])
    cmd.append(xmlfile)
    # execute the workflow
    proc = sp.Popen(cmd, stdout=sp.PIPE, stderr=sp.PIPE)
    out, err = proc.communicate()
    out = out.decode('utf-8') if isinstance(out, bytes) else out
    err = err.decode('utf-8') if isinstance(err, bytes) else err
    
    # check for a message indicating an unknown parameter,
    # which can easily be removed from the workflow
    pattern = r"Error: \[NodeId: (?P<id>[a-zA-Z0-9-_]*)\] " \
              r"Operator \'[a-zA-Z0-9-_]*\': " \
              r"Unknown element \'(?P<par>[a-zA-Z]*)\'"
    match = re.search(pattern, err)
    
    if proc.returncode == 0:
        return
    
    # delete unknown parameters and run the modified workflow
    elif proc.returncode == 1 and match is not None:
        replace = match.groupdict()
        with Workflow(xmlfile) as flow:
            print('  removing parameter {id}:{par} and executing modified workflow'.format(**replace))
            node = flow[replace['id']]
            del node.parameters[replace['par']]
            flow.write(xmlfile)
        execute(xmlfile, cleanup=cleanup, gpt_exceptions=gpt_exceptions,
                gpt_args=gpt_args, verbose=verbose)
    
    # append additional information to the error message and raise an error
    else:
        if proc.returncode == -9:
            submessage = '[{}] the process was killed by SNAP (process return code -9). ' \
                         'One possible cause is a lack of memory.'.format(os.path.basename(xmlfile))
        else:
            submessage = '{}{}\n[{}] failed with return code {}'
        if cleanup:
            if os.path.isfile(outname + '.tif'):
                os.remove(outname + '.tif')
            elif os.path.isdir(outname):
                shutil.rmtree(outname, onerror=windows_fileprefix)
            elif outname.endswith('.dim'):
                os.remove(outname)
                shutil.rmtree(outname.replace('.dim', '.data'),
                              onerror=windows_fileprefix)
        raise RuntimeError(submessage.format(out, err, os.path.basename(xmlfile), proc.returncode))


def gpt(xmlfile, outdir, groups=None, cleanup=True,
        gpt_exceptions=None, gpt_args=None,
        removeS1BorderNoiseMethod='pyroSAR', basename_extensions=None):
    """
    wrapper for ESA SNAP's Graph Processing Tool GPT.
    Input is a readily formatted workflow XML file as
    created by function :func:`~pyroSAR.snap.util.geocode`.
    Additional to calling GPT, this function will
    
     * execute the workflow in groups as defined by `groups`
     * encode a nodata value into the output file if the format is GeoTiff-BigTIFF
     * convert output files to GeoTiff if the output format is ENVI
    
    Parameters
    ----------
    xmlfile: str
        the name of the workflow XML file
    outdir: str
        the directory into which to write the final files
    groups: list
        a list of lists each containing IDs for individual nodes
    cleanup: bool
        should all files written to the temporary directory during function execution be deleted after processing?
    gpt_exceptions: dict
        a dictionary to override the configured GPT executable for certain operators;
        each (sub-)workflow containing this operator will be executed with the define executable;
        
         - e.g. ``{'Terrain-Flattening': '/home/user/snap/bin/gpt'}``
    gpt_args: list or None
        a list of additional arguments to be passed to the gpt call
        
        - e.g. ``['-x', '-c', '2048M']`` for increased tile cache size and intermediate clearing
    removeS1BorderNoiseMethod: str
        the border noise removal method to be applied, See :func:`pyroSAR.S1.removeGRDBorderNoise` for details; one of the following:
         - 'ESA': the pure implementation as described by ESA
         - 'pyroSAR': the ESA method plus the custom pyroSAR refinement
    basename_extensions: list of str
        names of additional parameters to append to the basename, e.g. ['orbitNumber_rel']
    
    Returns
    -------
    
    Raises
    ------
    RuntimeError
    """
    
    workflow = Workflow(xmlfile)
    read = workflow['Read']
    write = workflow['Write']
    scene = identify(read.parameters['file'])
<<<<<<< HEAD
    outname = write.parameters['file']
    suffix = workflow.suffix()
=======
    tmpname = write.parameters['file']
    suffix = workflow.suffix
>>>>>>> 386482a5
    format = write.parameters['formatName']
    dem_name = workflow.tree.find('.//demName')
    if dem_name is not None:
        if dem_name.text == 'External DEM':
            dem_nodata = float(workflow.tree.find('.//externalDEMNoDataValue').text)
        else:
            dem_nodata = 0
    
    if 'Remove-GRD-Border-Noise' in workflow.ids \
            and removeS1BorderNoiseMethod == 'pyroSAR' \
            and scene.meta['IPF_version'] < 2.9:
        if 'SliceAssembly' in workflow.operators:
            raise RuntimeError("pyroSAR's custom border noise removal is not yet implemented for multiple scene inputs")
        xmlfile = os.path.join(tmpname,
                               os.path.basename(xmlfile.replace('_bnr', '')))
        os.makedirs(tmpname, exist_ok=True)
        # border noise removal is done outside of SNAP and the node is thus removed from the workflow
        del workflow['Remove-GRD-Border-Noise']
        # remove the node name from the groups
        i = 0
        while i < len(groups) - 1:
            if 'Remove-GRD-Border-Noise' in groups[i]:
                del groups[i][groups[i].index('Remove-GRD-Border-Noise')]
            if len(groups[i]) == 0:
                del groups[i]
            else:
                i += 1
        # unpack the scene if necessary and perform the custom border noise removal
        print('unpacking scene')
        if scene.compression is not None:
            scene.unpack(tmpname)
        print('removing border noise..')
        scene.removeGRDBorderNoise(method=removeS1BorderNoiseMethod)
        # change the name of the input file to that of the unpacked archive
        read.parameters['file'] = scene.scene
        # write a new workflow file
        workflow.write(xmlfile)
    
    print('executing node sequence{}..'.format('s' if groups is not None else ''))
    try:
        if groups is not None:
            tmpdir = os.path.join(tmpname, 'tmp')
            subs = split(xmlfile, groups, tmpdir)
            for sub in subs:
                execute(sub, cleanup=cleanup, gpt_exceptions=gpt_exceptions, gpt_args=gpt_args)
        else:
            execute(xmlfile, cleanup=cleanup, gpt_exceptions=gpt_exceptions, gpt_args=gpt_args)
    except RuntimeError as e:
        if cleanup and os.path.exists(tmpname):
            shutil.rmtree(tmpname, onerror=windows_fileprefix)
        raise RuntimeError(str(e) + '\nfailed: {}'.format(xmlfile))
    
    outname = os.path.join(outdir, os.path.basename(tmpname))
    
    if format == 'ENVI':
        print('converting to GTiff')
        translateoptions = {'options': ['-q', '-co', 'INTERLEAVE=BAND', '-co', 'TILED=YES'],
                            'format': 'GTiff'}
        for item in finder(outname, ['*.img'], recursive=False):
            if re.search('[HV]{2}', item):
                pol = re.search('[HV]{2}', item).group()
                name_new = outname.replace(suffix, '{0}_{1}.tif'.format(pol, suffix))
                if 'Sigma0' in item:
                    name_new = name_new.replace('TF_', '')
            else:
                base = os.path.splitext(os.path.basename(item))[0] \
                    .replace('elevation', 'DEM')
                name_new = outname.replace(suffix, '{0}.tif'.format(base))
            nodata = dem_nodata if re.search('elevation', item) else 0
            translateoptions['noData'] = nodata
            gdal_translate(item, name_new, translateoptions)
    # by default the nodata value is not registered in the GTiff metadata
    elif format == 'GeoTiff-BigTIFF':
        ras = gdal.Open(outname + '.tif', GA_Update)
        for i in range(1, ras.RasterCount + 1):
            ras.GetRasterBand(i).SetNoDataValue(0)
        ras = None
    ###########################################################################
    # write the Sentinel-1 manifest.safe file as addition to the actual product
    readers = workflow['operator=Read']
    for reader in readers:
        infile = reader.parameters['file']
        try:
            id = identify(infile)
            if id.sensor in ['S1A', 'S1B']:
                manifest = id.getFileObj(id.findfiles('manifest.safe')[0])
                basename = id.outname_base(basename_extensions)
                basename = '{0}_manifest.safe'.format(basename)
                outname_manifest = os.path.join(outdir, basename)
                with open(outname_manifest, 'wb') as out:
                    out.write(manifest.read())
        except RuntimeError:
            continue
    ###########################################################################
    if cleanup and os.path.exists(tmpname):
        shutil.rmtree(outname, onerror=windows_fileprefix)
    print('done')


def is_consistent(workflow):
    """
    check whether all nodes take either no source node or one that is in the list
    
    Parameters
    ----------
    workflow: Workflow
        the workflow to be analyzed
    Returns
    -------
    bool
        is the list of nodes consistent?
    """
    ids = workflow.ids
    check = []
    for node in workflow:
        source = node.source
        if source is None or source in ids or all([x in ids for x in source]):
            check.append(True)
        else:
            check.append(False)
    for node in workflow:
        successors = workflow.successors(node.id, recursive=True)
        operators = [workflow[x].operator for x in successors]
        if node.operator == 'Write' or 'Write' in operators:
            check.append(True)
        else:
            log.debug('node {} does not have a Write successor'.format(node.id))
            check.append(False)
    return all(check)


def split(xmlfile, groups, outdir):
    """
    split a workflow file into groups and write them to separate workflows including source and write target linking.
    The new workflows are written to a sub-directory `temp` of the target directory defined in the input's `Write` node.
    Each new workflow is parameterized with a `Read` and `Write` node if they don't already exist. Temporary outputs are
    written to `BEAM-DIMAP` files named after the workflow suffix sequence.
    
    Parameters
    ----------
    xmlfile: str
        the workflow to be split
    groups: list
        a list of lists each containing IDs for individual nodes
    outdir: str
        the directory into which to write the XML workflows and the intermediate files created by them

    Returns
    -------
    list of str
        the names of the newly written temporary workflows
    
    Raises
    ------
    RuntimeError
    """
    workflow = Workflow(xmlfile)
    write = workflow['Write']
    out = write.parameters['file']
    if not os.path.isdir(outdir):
        os.makedirs(outdir)
    
    # the temporary XML files
    outlist = []
    # the names and format of temporary products
    prod_tmp = {}
    prod_tmp_format = {}
    for position, group in enumerate(groups):
        node_lookup = {}
        log.debug('creating new workflow for group {}'.format(group))
        new = parse_recipe('blank')
        nodes = [workflow[x] for x in group]
        for node in nodes:
            id_old = node.id
            sources = node.source
            if sources is None:
                sources = []
                resetSuccessorSource = False
            elif isinstance(sources, list):
                resetSuccessorSource = False
            else:
                resetSuccessorSource = True
                sources = [sources]
            reset = []
            for source in sources:
                if source not in group:
                    read = new.insert_node(parse_node('Read'), void=False,
                                           resetSuccessorSource=resetSuccessorSource)
                    reset.append(read.id)
                    read.parameters['file'] = prod_tmp[source]
                    read.parameters['formatName'] = prod_tmp_format[source]
                    node_lookup[read.id] = source
                else:
                    reset.append(source)
            if isinstance(sources, list):
                sources_new_pos = [list(node_lookup.values()).index(x) for x in sources]
                sources_new = [list(node_lookup.keys())[x] for x in sources_new_pos]
                newnode = new.insert_node(node.copy(), before=sources_new, void=False,
                                          resetSuccessorSource=False)
            else:
                newnode = new.insert_node(node.copy(), void=False,
                                          resetSuccessorSource=False)
            node_lookup[newnode.id] = id_old
            
            if not resetSuccessorSource:
                newnode.source = reset
        
        # if possible, read the name of the SAR product for parsing names of temporary files
        # this was found necessary for SliceAssembly, which expects the names in a specific format
        products = [x.parameters['file'] for x in new['operator=Read']]
        try:
            id = identify(products[0])
            filename = os.path.basename(id.scene)
        except (RuntimeError, OSError):
            filename = os.path.basename(products[0])
        basename = os.path.splitext(filename)[0]
        basename = re.sub(r'_tmp[0-9]+', '', basename)
        
        # add a Write node to all dangling nodes
        counter = 0
        for node in new:
            dependants = [x for x in workflow.successors(node.id) if not x.startswith('Write') and not x in group]
            if node.operator != 'Read' and len(dependants) > 0:
                write = parse_node('Write')
                new.insert_node(write, before=node.id, resetSuccessorSource=False)
                id = str(position) if counter == 0 else '{}-{}'.format(position, counter)
                tmp_out = os.path.join(outdir, '{}_tmp{}.dim'.format(basename, id))
                prod_tmp[node_lookup[node.id]] = tmp_out
                prod_tmp_format[node_lookup[node.id]] = 'BEAM-DIMAP'
                write.parameters['file'] = tmp_out
                write.parameters['formatName'] = 'BEAM-DIMAP'
                counter += 1
        if not is_consistent(new):
            message = 'inconsistent group:\n {}'.format(' -> '.join(group))
            raise RuntimeError(message)
        outname = os.path.join(outdir, '{}_tmp{}.xml'.format(basename, position))
        new.write(outname)
        outlist.append(outname)
    return outlist


def groupbyWorkers(xmlfile, n=2):
    """
    split SNAP workflow into groups containing a maximum defined number of operators
    
    Parameters
    ----------
    xmlfile: str
        the SNAP xml workflow
    n: int
        the maximum number of worker nodes in each group; Read and Write are excluded

    Returns
    -------
    list
        a list of lists each containing the IDs of all nodes belonging to the groups including Read and Write nodes;
        this list can e.g. be passed to function :func:`split` to split the workflow into new sub-workflow files based
        on the newly created groups or directly to function :func:`gpt`, which will call :func:`split` internally.
    """
    workflow = Workflow(xmlfile)
    workers_id = [x.id for x in workflow if x.operator not in ['Read', 'Write', 'BandSelect']]
    readers_id = [x.id for x in workflow['operator=Read']]
    writers_id = [x.id for x in workflow['operator=Write']]
    selects_id = [x.id for x in workflow['operator=BandSelect']]
    workers_groups = [workers_id[i:i + n] for i in range(0, len(workers_id), n)]
    for item in selects_id:
        source = workflow[item].source
        for group in workers_groups:
            if source in group:
                group.insert(group.index(source) + 1, item)
    nodes_groups = []
    for group in workers_groups:
        newgroup = []
        for worker in group:
            newgroup.append(worker)
            source = workflow[worker].source
            if not isinstance(source, list):
                source = [source]
            for item in source:
                if item in readers_id:
                    newgroup.insert(newgroup.index(worker), item)
            for writer in writers_id:
                if workflow[writer].source == worker:
                    newgroup.append(writer)
        nodes_groups.append(newgroup)
    return nodes_groups


class Workflow(object):
    """
    Class for convenient handling of SNAP XML workflows
    
    Parameters
    ----------
    xmlfile: str
        the workflow XML file
    """
    
    def __init__(self, xmlfile):
        with open(xmlfile, 'r') as infile:
            self.tree = ET.fromstring(infile.read())
    
    def __enter__(self):
        return self
    
    def __exit__(self, exc_type, exc_val, exc_tb):
        pass
    
    def __getitem__(self, item):
        pattern = '(?P<key>[a-zA-Z-_]*)=(?P<value>[a-zA-Z-_]*)'
        if isinstance(item, int):
            return self.nodes()[item]
        elif isinstance(item, str):
            if re.search(pattern, item):
                key, value = re.search(pattern, item).groups()
                return [x for x in self if getattr(x, key) == value]
            else:
                try:
                    return Node(self.tree.find('.//node[@id="{}"]'.format(item)))
                except TypeError:
                    raise KeyError('unknown key: {}'.format(item))
        else:
            raise TypeError('item must be of type int or str')
    
    def __len__(self):
        return len(self.tree.findall('node'))
    
    def __delitem__(self, key):
        if not isinstance(key, str):
            raise TypeError('key must be of type str')
        element = self.tree.find('.//node[@id="{}"]'.format(key))
        node = Node(element)
        source = node.source
        successors = [x for x in self if x.source == key]
        for node in successors:
            node.source = source
        self.tree.remove(element)
    
    def __str__(self):
        self.__optimize_appearance()
        rough_string = ET.tostring(self.tree, 'utf-8')
        reparsed = minidom.parseString(rough_string)
        return reparsed.toprettyxml(indent='\t', newl='')
    
    def __iter__(self):
        return iter(self.nodes())
    
    def successors(self, id, recursive=False):
        """
        find the succeeding node(s) of a node
        
        Parameters
        ----------
        id: str
            the ID of the node
        recursive: bool
            find successors recursively?

        Returns
        -------
        list of str
            the ID(s) of the successors
        """
        if not isinstance(id, str):
            raise TypeError("'id' must be of type 'str', is {}".format(type(id)))
        successors = []
        for node in self:
            if node.source == id or (isinstance(node.source, list) and id in node.source):
                successors.append(node.id)
        if recursive:
            for item in successors:
                new = self.successors(item, recursive=True)
                successors.extend(new)
            successors = list(set(successors))
        return successors
    
    def __reset_successor_source(self, id):
        """
        reset the sources of nodes to that of a newly inserted one
        
        Parameters
        ----------
        id: str
            the ID of the newly inserted node

        Returns
        -------

        """
        
        def reset(id, source, excludes=None):
            if isinstance(source, list):
                for item in source:
                    successors = self.successors(item)
                    excludes = [x for x in successors if x in source]
                    reset(id, item, excludes)
            else:
                try:
                    # find the source nodes of the current node
                    if source is not None:
                        successors = self.successors(source)
                    else:
                        return  # nothing to reset
                    # delete the ID of the current node from the successors
                    if id in successors:
                        del successors[successors.index(id)]
                    if excludes is not None:
                        for item in excludes:
                            del successors[successors.index(item)]
                    for successor in successors:
                        successor_source = self[successor].source
                        if isinstance(successor_source, list):
                            successor_source[successor_source.index(source)] = id
                            self[successor].source = successor_source
                        else:
                            self[successor].source = id
                except IndexError:
                    # case where no successor exists because the new node
                    # is the new last node in the graph
                    pass
                except RuntimeError:
                    # case where the successor node is of type Read
                    pass
        
        reset(id, self[id].source)
    
    def __optimize_appearance(self):
        """
        assign grid coordinates to the nodes for display in the SNAP GraphBuilder GUI
        
        This method is applied by :meth:`__str__` for the final formatting of the XML text representation
        
        Returns
        -------

        """
        layout = self.tree.find('.//applicationData[@id="Presentation"]')
        
        counter = 0
        x = 5
        for id in self.ids:
            pres = layout.find('.//node[@id="{}"]'.format(id))
            y = 20. if counter % 2 == 0 else 160.
            if pres is None:
                pres = ET.SubElement(layout, 'node', {'id': id})
                pos = ET.SubElement(pres, 'displayPosition',
                                    {'x': "{}".format(x), 'y': "{}".format(y)})
            else:
                pres.find('displayPosition').attrib['x'] = "{}".format(x)
                pres.find('displayPosition').attrib['y'] = "{}".format(y)
            counter += 1
            x += len(id) * 8
    
    @property
    def ids(self):
        """
        
        Returns
        -------
        list
            the IDs of all nodes
        """
        return [node.id for node in self]
    
    def index(self, node):
        """
        
        Parameters
        ----------
        node: Node
            a node in the workflow

        Returns
        -------
        int
            the index position of the node in the workflow
        """
        return list(self.tree).index(node.element)
    
    def insert_node(self, node, before=None, after=None, resetSuccessorSource=True, void=True):
        """
        insert a node into the workflow including setting its source to its predecessor
        and setting its ID as source of the successor.
        
        Parameters
        ----------
        node: Node
            the node to be inserted
        before: str or list
            the ID(s) of the node(s) before the newly inserted node; a list of node IDs is intended for nodes that
            require multiple sources, e.g. sliceAssembly
        after: str
            the ID of the node after the newly inserted node
        resetSuccessorSource: bool
            reset the source of the successor node to the ID of the newly inserted node?
        void: bool
            if false, the function returns the node

        Returns
        -------
        Node or None
            the new node or None, depending on arguement `void`
        """
        if before is None and after is None and len(self) > 0:
            before = self[len(self) - 1].id
        if before and not after:
            if isinstance(before, list):
                indices = [self.index(self[x]) for x in before]
                predecessor = self[before[indices.index(max(indices))]]
            else:
                predecessor = self[before]
            log.debug('inserting node {} after {}'.format(node.id, predecessor.id))
            position = self.index(predecessor) + 1
            self.tree.insert(position, node.element)
            newnode = Node(self.tree[position])
            self.refresh_ids()
            ####################################################
            # set the source product for the new node
            if newnode.operator != 'Read':
                newnode.source = before
            ####################################################
            # set the source product for the node after the new node
            if resetSuccessorSource:
                self.__reset_successor_source(newnode.id)
        ########################################################
        elif after and not before:
            successor = self[after]
            log.debug('inserting node {} before {}'.format(node.id, successor.id))
            position = self.index(successor)
            self.tree.insert(position, node.element)
            newnode = Node(self.tree[position])
            ####################################################
            # set the source product for the new node
            if newnode.operator != 'Read':
                source = successor.source
                newnode.source = source
            ####################################################
            # set the source product for the node after the new node
            if resetSuccessorSource:
                self[after].source = newnode.id
        else:
            log.debug('inserting node {}'.format(node.id))
            self.tree.insert(len(self.tree) - 1, node.element)
        self.refresh_ids()
        if not void:
            return node
    
    def nodes(self):
        """
        
        Returns
        -------
        list
            the list of :class:`Node` objects in the workflow
        """
        return [Node(x) for x in self.tree.findall('node')]
    
    @property
    def operators(self):
        """
        
        Returns
        -------
        list
            the names of the unique operators in the workflow
        """
        return sorted(list(set([node.operator for node in self])))
    
    def refresh_ids(self):
        counter = {}
        for node in self:
            operator = node.operator
            if operator not in counter.keys():
                counter[operator] = 1
            else:
                counter[operator] += 1
            if counter[operator] > 1:
                new = '{} ({})'.format(operator, counter[operator])
            else:
                new = operator
            if node.id != new:
                log.debug('renaming node {} to {}'.format(node.id, new))
                node.id = new
    
    def set_par(self, key, value):
        """
        set a parameter for all nodes in the workflow
        
        Parameters
        ----------
        key: str
            the parameter name
        value

        Returns
        -------

        """
        for node in self:
            if key in node.parameters.keys():
                node.parameters[key] = value2str(value)
    
    def suffix(self, stop=None):
        """
        Get the SNAP operator suffix sequence
        
        Parameters
        ----------
        stop: str
            the ID of the last workflow node
        
        Returns
        -------
        str
            a file suffix created from the order of which the nodes will be executed
        """
        nodes = self.tree.findall('node')
        names = [re.sub(r'[ ]*\([0-9]+\)', '', y.attrib['id']) for y in nodes]
        names_unique = []
        for name in names:
            if name not in names_unique:
                names_unique.append(name)
            if name == stop:
                break
        config = ExamineSnap()
        suffix = '_'.join(filter(None, [config.get_suffix(x) for x in names_unique]))
        return suffix
    
    def write(self, outfile):
        """
        write the workflow to an XML file
        
        Parameters
        ----------
        outfile: str
            the name of the file to write

        Returns
        -------

        """
        outfile = outfile if outfile.endswith('.xml') else outfile + '.xml'
        log.debug('writing {}'.format(outfile))
        with open(outfile, 'w') as out:
            out.write(self.__str__())


class Node(object):
    """
    class for handling of SNAP workflow processing nodes
    
    Parameters
    ----------
    element: ~xml.etree.ElementTree.Element
        the node XML element
    """
    
    def __init__(self, element):
        if not isinstance(element, ET.Element):
            raise TypeError('element must be of type xml.etree.ElementTree.Element')
        self.element = element
    
    def __repr__(self):
        return "pyroSAR Node object '{}'".format(self.id)
    
    def __str__(self):
        rough_string = ET.tostring(self.element, 'utf-8')
        reparsed = minidom.parseString(rough_string)
        return reparsed.toprettyxml(indent='\t', newl='')
    
    def __set_source(self, key, value):
        source = self.element.find('.//sources/{}'.format(key))
        if source is None:
            child = ET.SubElement(self.element.find('.//sources'),
                                  key, {'refid': value})
        else:
            source.attrib['refid'] = value
    
    def copy(self):
        """
        
        Returns
        -------
        Node
            a copy of the Node object
        """
        return Node(copy.deepcopy(self.element))
    
    @property
    def id(self):
        """
        
        Returns
        -------
        str
            the node ID
        """
        return self.element.attrib['id']
    
    @id.setter
    def id(self, value):
        self.element.attrib['id'] = value
    
    @property
    def operator(self):
        """
        
        Returns
        -------
        str
            the name of the node's processing operator
        """
        return self.element.find('.//operator').text
    
    @property
    def parameters(self):
        """
        
        Returns
        -------
        Par
            the processing parameters of the node
        """
        params = self.element.find('.//parameters')
        return Par(params)
    
    @property
    def source(self):
        """
        
        Returns
        -------
        str or list
            the ID(s) of the source node(s)
        """
        sources = []
        elements = self.element.findall('.//sources/')
        for element in elements:
            if element.tag.startswith('sourceProduct'):
                sources.append(element.attrib['refid'])
        
        if len(sources) == 0:
            return None
        elif len(sources) == 1:
            return sources[0]
        else:
            return sources
    
    @source.setter
    def source(self, value):
        """
        reset the source of the node by ID
        
        Parameters
        ----------
        value: str or list
            the ID(s) of the new source node(s)

        Returns
        -------
        
        Raises
        ------
        RuntimeError
        """
        if isinstance(value, list) and len(value) == 1:
            value = value[0]
        log.debug('setting the source of node {} to {}'.format(self.id, value))
        if isinstance(value, str):
            if isinstance(self.source, list):
                raise TypeError(
                    'node {} has multiple sources, which must be reset using a list, not str'.format(self.id))
            self.__set_source('sourceProduct', value)
        elif isinstance(value, list):
            key = 'sourceProduct'
            for i, item in enumerate(value):
                self.__set_source(key, item)
                key = 'sourceProduct.{}'.format(i + 1)


class Par(object):
    """
    class for handling processing node parameters
    
    Parameters
    ----------
    element: ~xml.etree.ElementTree.Element
        the node parameter XML element
    """
    
    def __init__(self, element):
        self.__element = element
    
    def __delitem__(self, key):
        par = self.__element.find('.//{}'.format(key))
        self.__element.remove(par)
    
    def __getitem__(self, item):
        if item not in self.keys():
            raise KeyError('key {} does not exist'.format(item))
        return self.__element.find('.//{}'.format(item)).text
    
    def __setitem__(self, key, value):
        if key not in self.keys():
            raise KeyError('key {} does not exist'.format(key))
        strval = value2str(value)
        self.__element.find('.//{}'.format(key)).text = strval
    
    def __repr__(self):
        return str(self.dict())
    
    def dict(self):
        """
        
        Returns
        -------
        dict
            the parameters as a dictionary
        """
        return dict(self.items())
    
    def items(self):
        """
        
        Returns
        -------
        list
            the parameters as (key, value) as from :meth:`dict.items()`
        """
        return list(zip(self.keys(), self.values()))
    
    def keys(self):
        """
        
        Returns
        -------
        list
            the parameter names as from :meth:`dict.keys()`
        """
        return [x.tag for x in self.__element.findall('./')]
    
    def values(self):
        """
        
        Returns
        -------
        list
            the parameter values as from :meth:`dict.values()`
        """
        return [x.text for x in self.__element.findall('./')]


def value2str(value):
    """
    format a parameter value to string to be inserted into a workflow
    
    Parameters
    ----------
    value: bool, int, float, list

    Returns
    -------
    str
        the string representation of the value
    """
    if isinstance(value, bool):
        strval = str(value).lower()
    elif isinstance(value, list):
        strval = ','.join(map(str, value))
    elif value is None:
        strval = value
    else:
        strval = str(value)
    return strval


def get_egm96_lookup():
    """
    If not found, download SNAP's lookup table for converting EGM96 geoid heights to WGS84 ellipsoid heights
    
    Returns
    -------

    """
    try:
        auxdatapath = ExamineSnap().auxdatapath
    except AttributeError:
        auxdatapath = os.path.join(os.path.expanduser('~'), '.snap', 'auxdata')
    local = os.path.join(auxdatapath, 'dem', 'egm96', 'ww15mgh_b.zip')
    os.makedirs(os.path.dirname(local), exist_ok=True)
    if not os.path.isfile(local):
        remote = 'http://step.esa.int/auxdata/dem/egm96/ww15mgh_b.zip'
        print('{} <<-- {}'.format(local, remote))
        r = requests.get(remote)
        with open(local, 'wb')as out:
            out.write(r.content)<|MERGE_RESOLUTION|>--- conflicted
+++ resolved
@@ -310,13 +310,8 @@
     read = workflow['Read']
     write = workflow['Write']
     scene = identify(read.parameters['file'])
-<<<<<<< HEAD
-    outname = write.parameters['file']
+    tmpname = write.parameters['file']
     suffix = workflow.suffix()
-=======
-    tmpname = write.parameters['file']
-    suffix = workflow.suffix
->>>>>>> 386482a5
     format = write.parameters['formatName']
     dem_name = workflow.tree.find('.//demName')
     if dem_name is not None:
@@ -476,8 +471,7 @@
     workflow = Workflow(xmlfile)
     write = workflow['Write']
     out = write.parameters['file']
-    if not os.path.isdir(outdir):
-        os.makedirs(outdir)
+    os.makedirs(outdir, exist_ok=True)
     
     # the temporary XML files
     outlist = []
